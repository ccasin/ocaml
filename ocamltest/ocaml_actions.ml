--- conflicted
+++ resolved
@@ -633,8 +633,7 @@
 
 let ocamlmklib = Actions.make "ocamlmklib" mklib
 
-<<<<<<< HEAD
-let finalise_codegen_cc ocamlsrcdir test_basename log env =
+let finalise_codegen_cc test_basename log env =
   (* HACKED for multicore asmgen tests *)
   let obj = Filename.make_filename test_basename Ocamltest_config.objext in
   let src = Filename.make_filename test_basename "s" in
@@ -651,7 +650,7 @@
       log env commandline in
   if exit_status=expected_exit_status
   then begin
-    let archmod = Ocaml_files.asmgen_archmod ocamlsrcdir in
+    let archmod = Ocaml_files.asmgen_archmod in
     let modules = obj ^ " " ^ archmod in
     let program = Filename.make_filename test_basename "out" in
     let env = Environments.add_bindings
@@ -668,21 +667,6 @@
         what (String.concat " " commandline) exit_status) in
     (Result.fail_with_reason reason, env)
   end
-=======
-let finalise_codegen_cc test_basename _log env =
-  let test_module =
-    Filename.make_filename test_basename "s"
-  in
-  let archmod = Ocaml_files.asmgen_archmod in
-  let modules = test_module ^ " " ^ archmod in
-  let program = Filename.make_filename test_basename "out" in
-  let env = Environments.add_bindings
-  [
-    Ocaml_variables.modules, modules;
-    Builtin_variables.program, program;
-  ] env in
-  (Result.pass, env)
->>>>>>> 71e91123
 
 let finalise_codegen_msvc test_basename log env =
   let obj = Filename.make_filename test_basename Ocamltest_config.objext in

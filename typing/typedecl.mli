--- conflicted
+++ resolved
@@ -21,12 +21,7 @@
 
 val transl_exception:
     Env.t ->
-<<<<<<< HEAD
-    Parsetree.constructor_declaration ->
-    Typedtree.constructor_declaration * exception_declaration * Env.t
-=======
     Parsetree.extension_constructor -> Typedtree.extension_constructor * Env.t
->>>>>>> 047e0974
 
 val transl_type_extension:
     bool -> Env.t -> Location.t -> Parsetree.type_extension ->

--- conflicted
+++ resolved
@@ -49,14 +49,9 @@
 let rec update_mod shape o n =
   match shape with
   | Function ->
-<<<<<<< HEAD
-      assert (Obj.tag n = Obj.closure_tag);
-      overwrite o (Obj.repr (fun x -> (Obj.obj n : _ -> _) x))
-=======
       if Obj.tag n = Obj.closure_tag && Obj.size n <= Obj.size o
       then begin overwrite o n; Obj.truncate o (Obj.size n) (* PR#4008 *) end
       else overwrite o (Obj.repr (fun x -> (Obj.obj n : _ -> _) x))
->>>>>>> 0d68080b
   | Lazy ->
       if Obj.tag n = Obj.lazy_tag then
         Obj.set_field o 0 (Obj.field n 0)

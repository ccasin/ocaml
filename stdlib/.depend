allocation_profiling.cmi : int64.cmi
arg.cmi :
arrayLabels.cmi :
array.cmi :
buffer.cmi :
bytesLabels.cmi :
bytes.cmi :
callback.cmi :
camlinternalFormat.cmi : camlinternalFormatBasics.cmi buffer.cmi
camlinternalFormatBasics.cmi :
camlinternalLazy.cmi :
camlinternalMod.cmi : obj.cmi
camlinternalOO.cmi : obj.cmi
char.cmi :
complex.cmi :
digest.cmi :
filename.cmi :
format.cmi : pervasives.cmi buffer.cmi
gc.cmi :
genlex.cmi : stream.cmi
hashtbl.cmi :
int32.cmi :
int64.cmi :
lazy.cmi :
lexing.cmi :
listLabels.cmi :
list.cmi :
map.cmi :
marshal.cmi :
moreLabels.cmi : set.cmi map.cmi hashtbl.cmi
nativeint.cmi :
obj.cmi : int32.cmi
oo.cmi : camlinternalOO.cmi
parsing.cmi : obj.cmi lexing.cmi
pervasives.cmi : camlinternalFormatBasics.cmi
printexc.cmi :
printf.cmi : buffer.cmi
queue.cmi :
random.cmi : nativeint.cmi int64.cmi int32.cmi
scanf.cmi : pervasives.cmi
set.cmi :
sort.cmi :
stack.cmi :
stdLabels.cmi : stringLabels.cmi listLabels.cmi bytesLabels.cmi \
    arrayLabels.cmi
stream.cmi :
stringLabels.cmi :
string.cmi :
sys.cmi :
weak.cmi : hashtbl.cmi
allocation_profiling.cmo : sys.cmi scanf.cmi printf.cmi pervasives.cmi \
    obj.cmi map.cmi int64.cmi filename.cmi array.cmi allocation_profiling.cmi
allocation_profiling.cmx : sys.cmx scanf.cmx printf.cmx pervasives.cmx \
    obj.cmx map.cmx int64.cmx filename.cmx array.cmx allocation_profiling.cmi
arg.cmo : sys.cmi string.cmi printf.cmi list.cmi buffer.cmi array.cmi \
    arg.cmi
arg.cmx : sys.cmx string.cmx printf.cmx list.cmx buffer.cmx array.cmx \
    arg.cmi
arrayLabels.cmo : array.cmi arrayLabels.cmi
arrayLabels.cmx : array.cmx arrayLabels.cmi
array.cmo : array.cmi
array.cmx : array.cmi
buffer.cmo : sys.cmi string.cmi bytes.cmi buffer.cmi
buffer.cmx : sys.cmx string.cmx bytes.cmx buffer.cmi
bytesLabels.cmo : bytes.cmi bytesLabels.cmi
bytesLabels.cmx : bytes.cmx bytesLabels.cmi
bytes.cmo : pervasives.cmi list.cmi char.cmi bytes.cmi
bytes.cmx : pervasives.cmx list.cmx char.cmx bytes.cmi
callback.cmo : obj.cmi callback.cmi
callback.cmx : obj.cmx callback.cmi
camlinternalFormat.cmo : sys.cmi string.cmi char.cmi \
    camlinternalFormatBasics.cmi bytes.cmi buffer.cmi camlinternalFormat.cmi
camlinternalFormat.cmx : sys.cmx string.cmx char.cmx \
    camlinternalFormatBasics.cmx bytes.cmx buffer.cmx camlinternalFormat.cmi
camlinternalFormatBasics.cmo : camlinternalFormatBasics.cmi
camlinternalFormatBasics.cmx : camlinternalFormatBasics.cmi
camlinternalLazy.cmo : obj.cmi camlinternalLazy.cmi
camlinternalLazy.cmx : obj.cmx camlinternalLazy.cmi
camlinternalMod.cmo : obj.cmi camlinternalOO.cmi array.cmi \
    camlinternalMod.cmi
camlinternalMod.cmx : obj.cmx camlinternalOO.cmx array.cmx \
    camlinternalMod.cmi
camlinternalOO.cmo : sys.cmi string.cmi obj.cmi map.cmi list.cmi char.cmi \
    array.cmi camlinternalOO.cmi
camlinternalOO.cmx : sys.cmx string.cmx obj.cmx map.cmx list.cmx char.cmx \
    array.cmx camlinternalOO.cmi
char.cmo : char.cmi
char.cmx : char.cmi
complex.cmo : complex.cmi
complex.cmx : complex.cmi
digest.cmo : string.cmi char.cmi bytes.cmi digest.cmi
digest.cmx : string.cmx char.cmx bytes.cmx digest.cmi
filename.cmo : sys.cmi string.cmi random.cmi printf.cmi lazy.cmi buffer.cmi \
    filename.cmi
filename.cmx : sys.cmx string.cmx random.cmx printf.cmx lazy.cmx buffer.cmx \
    filename.cmi
format.cmo : string.cmi pervasives.cmi camlinternalFormatBasics.cmi \
    camlinternalFormat.cmi buffer.cmi format.cmi
format.cmx : string.cmx pervasives.cmx camlinternalFormatBasics.cmx \
    camlinternalFormat.cmx buffer.cmx format.cmi
gc.cmo : sys.cmi printf.cmi gc.cmi
gc.cmx : sys.cmx printf.cmx gc.cmi
genlex.cmo : string.cmi stream.cmi list.cmi hashtbl.cmi char.cmi bytes.cmi \
    genlex.cmi
genlex.cmx : string.cmx stream.cmx list.cmx hashtbl.cmx char.cmx bytes.cmx \
    genlex.cmi
hashtbl.cmo : sys.cmi string.cmi random.cmi obj.cmi lazy.cmi array.cmi \
    hashtbl.cmi
hashtbl.cmx : sys.cmx string.cmx random.cmx obj.cmx lazy.cmx array.cmx \
    hashtbl.cmi
int32.cmo : pervasives.cmi int32.cmi
int32.cmx : pervasives.cmx int32.cmi
int64.cmo : pervasives.cmi int64.cmi
int64.cmx : pervasives.cmx int64.cmi
lazy.cmo : obj.cmi camlinternalLazy.cmi lazy.cmi
lazy.cmx : obj.cmx camlinternalLazy.cmx lazy.cmi
lexing.cmo : sys.cmi string.cmi bytes.cmi array.cmi lexing.cmi
lexing.cmx : sys.cmx string.cmx bytes.cmx array.cmx lexing.cmi
listLabels.cmo : list.cmi listLabels.cmi
listLabels.cmx : list.cmx listLabels.cmi
list.cmo : list.cmi
list.cmx : list.cmi
map.cmo : map.cmi
map.cmx : map.cmi
marshal.cmo : bytes.cmi marshal.cmi
marshal.cmx : bytes.cmx marshal.cmi
moreLabels.cmo : set.cmi map.cmi hashtbl.cmi moreLabels.cmi
moreLabels.cmx : set.cmx map.cmx hashtbl.cmx moreLabels.cmi
nativeint.cmo : sys.cmi pervasives.cmi nativeint.cmi
nativeint.cmx : sys.cmx pervasives.cmx nativeint.cmi
obj.cmo : marshal.cmi int32.cmi array.cmi obj.cmi
obj.cmx : marshal.cmx int32.cmx array.cmx obj.cmi
oo.cmo : camlinternalOO.cmi oo.cmi
oo.cmx : camlinternalOO.cmx oo.cmi
parsing.cmo : obj.cmi lexing.cmi array.cmi parsing.cmi
parsing.cmx : obj.cmx lexing.cmx array.cmx parsing.cmi
<<<<<<< HEAD
pervasives.cmo : pervasives.cmi
pervasives.cmx : pervasives.cmi
=======
pervasives.cmo : camlinternalFormatBasics.cmi pervasives.cmi
pervasives.cmx : camlinternalFormatBasics.cmx pervasives.cmi
>>>>>>> 17bc3ea8
printexc.cmo : printf.cmi pervasives.cmi obj.cmi buffer.cmi array.cmi \
    printexc.cmi
printexc.cmx : printf.cmx pervasives.cmx obj.cmx buffer.cmx array.cmx \
    printexc.cmi
<<<<<<< HEAD
printf.cmo : string.cmi obj.cmi list.cmi char.cmi bytes.cmi buffer.cmi \
    array.cmi printf.cmi
printf.cmx : string.cmx obj.cmx list.cmx char.cmx bytes.cmx buffer.cmx \
    array.cmx printf.cmi
=======
printf.cmo : camlinternalFormatBasics.cmi camlinternalFormat.cmi buffer.cmi \
    printf.cmi
printf.cmx : camlinternalFormatBasics.cmx camlinternalFormat.cmx buffer.cmx \
    printf.cmi
>>>>>>> 17bc3ea8
queue.cmo : obj.cmi queue.cmi
queue.cmx : obj.cmx queue.cmi
random.cmo : string.cmi pervasives.cmi nativeint.cmi int64.cmi int32.cmi \
    digest.cmi char.cmi array.cmi random.cmi
random.cmx : string.cmx pervasives.cmx nativeint.cmx int64.cmx int32.cmx \
    digest.cmx char.cmx array.cmx random.cmi
scanf.cmo : string.cmi printf.cmi pervasives.cmi list.cmi \
    camlinternalFormatBasics.cmi camlinternalFormat.cmi bytes.cmi buffer.cmi \
    scanf.cmi
scanf.cmx : string.cmx printf.cmx pervasives.cmx list.cmx \
    camlinternalFormatBasics.cmx camlinternalFormat.cmx bytes.cmx buffer.cmx \
    scanf.cmi
set.cmo : list.cmi set.cmi
set.cmx : list.cmx set.cmi
sort.cmo : array.cmi sort.cmi
sort.cmx : array.cmx sort.cmi
stack.cmo : list.cmi stack.cmi
stack.cmx : list.cmx stack.cmi
<<<<<<< HEAD
=======
stdLabels.cmo : stringLabels.cmi listLabels.cmi bytesLabels.cmi \
    arrayLabels.cmi stdLabels.cmi
stdLabels.cmx : stringLabels.cmx listLabels.cmx bytesLabels.cmx \
    arrayLabels.cmx stdLabels.cmi
>>>>>>> 17bc3ea8
std_exit.cmo :
std_exit.cmx :
stdLabels.cmo : stringLabels.cmi listLabels.cmi bytesLabels.cmi \
    arrayLabels.cmi stdLabels.cmi
stdLabels.cmx : stringLabels.cmx listLabels.cmx bytesLabels.cmx \
    arrayLabels.cmx stdLabels.cmi
stream.cmo : string.cmi obj.cmi list.cmi lazy.cmi bytes.cmi stream.cmi
stream.cmx : string.cmx obj.cmx list.cmx lazy.cmx bytes.cmx stream.cmi
<<<<<<< HEAD
=======
string.cmo : pervasives.cmi list.cmi bytes.cmi string.cmi
string.cmx : pervasives.cmx list.cmx bytes.cmx string.cmi
>>>>>>> 17bc3ea8
stringLabels.cmo : string.cmi stringLabels.cmi
stringLabels.cmx : string.cmx stringLabels.cmi
string.cmo : pervasives.cmi obj.cmi bytes.cmi string.cmi
string.cmx : pervasives.cmx obj.cmx bytes.cmx string.cmi
sys.cmo : sys.cmi
sys.cmx : sys.cmi
weak.cmo : sys.cmi obj.cmi hashtbl.cmi array.cmi weak.cmi
weak.cmx : sys.cmx obj.cmx hashtbl.cmx array.cmx weak.cmi
allocation_profiling.cmo : sys.cmi scanf.cmi printf.cmi pervasives.cmi \
    obj.cmi map.cmi int64.cmi filename.cmi array.cmi allocation_profiling.cmi
allocation_profiling.p.cmx : sys.p.cmx scanf.p.cmx printf.p.cmx pervasives.p.cmx \
    obj.p.cmx map.p.cmx int64.p.cmx filename.p.cmx array.p.cmx allocation_profiling.cmi
arg.cmo : sys.cmi string.cmi printf.cmi list.cmi buffer.cmi array.cmi \
    arg.cmi
arg.p.cmx : sys.p.cmx string.p.cmx printf.p.cmx list.p.cmx buffer.p.cmx array.p.cmx \
    arg.cmi
arrayLabels.cmo : array.cmi arrayLabels.cmi
arrayLabels.p.cmx : array.p.cmx arrayLabels.cmi
array.cmo : array.cmi
array.p.cmx : array.cmi
buffer.cmo : sys.cmi string.cmi bytes.cmi buffer.cmi
buffer.p.cmx : sys.p.cmx string.p.cmx bytes.p.cmx buffer.cmi
bytesLabels.cmo : bytes.cmi bytesLabels.cmi
bytesLabels.p.cmx : bytes.p.cmx bytesLabels.cmi
bytes.cmo : pervasives.cmi list.cmi char.cmi bytes.cmi
bytes.p.cmx : pervasives.p.cmx list.p.cmx char.p.cmx bytes.cmi
callback.cmo : obj.cmi callback.cmi
callback.p.cmx : obj.p.cmx callback.cmi
camlinternalFormat.cmo : sys.cmi string.cmi char.cmi \
    camlinternalFormatBasics.cmi bytes.cmi buffer.cmi camlinternalFormat.cmi
camlinternalFormat.p.cmx : sys.p.cmx string.p.cmx char.p.cmx \
    camlinternalFormatBasics.p.cmx bytes.p.cmx buffer.p.cmx camlinternalFormat.cmi
camlinternalFormatBasics.cmo : camlinternalFormatBasics.cmi
camlinternalFormatBasics.p.cmx : camlinternalFormatBasics.cmi
camlinternalLazy.cmo : obj.cmi camlinternalLazy.cmi
camlinternalLazy.p.cmx : obj.p.cmx camlinternalLazy.cmi
camlinternalMod.cmo : obj.cmi camlinternalOO.cmi array.cmi \
    camlinternalMod.cmi
camlinternalMod.p.cmx : obj.p.cmx camlinternalOO.p.cmx array.p.cmx \
    camlinternalMod.cmi
camlinternalOO.cmo : sys.cmi string.cmi obj.cmi map.cmi list.cmi char.cmi \
    array.cmi camlinternalOO.cmi
camlinternalOO.p.cmx : sys.p.cmx string.p.cmx obj.p.cmx map.p.cmx list.p.cmx char.p.cmx \
    array.p.cmx camlinternalOO.cmi
char.cmo : char.cmi
char.p.cmx : char.cmi
complex.cmo : complex.cmi
complex.p.cmx : complex.cmi
digest.cmo : string.cmi char.cmi bytes.cmi digest.cmi
digest.p.cmx : string.p.cmx char.p.cmx bytes.p.cmx digest.cmi
filename.cmo : sys.cmi string.cmi random.cmi printf.cmi lazy.cmi buffer.cmi \
    filename.cmi
filename.p.cmx : sys.p.cmx string.p.cmx random.p.cmx printf.p.cmx lazy.p.cmx buffer.p.cmx \
    filename.cmi
format.cmo : string.cmi pervasives.cmi camlinternalFormatBasics.cmi \
    camlinternalFormat.cmi buffer.cmi format.cmi
format.p.cmx : string.p.cmx pervasives.p.cmx camlinternalFormatBasics.p.cmx \
    camlinternalFormat.p.cmx buffer.p.cmx format.cmi
gc.cmo : sys.cmi printf.cmi gc.cmi
gc.p.cmx : sys.p.cmx printf.p.cmx gc.cmi
genlex.cmo : string.cmi stream.cmi list.cmi hashtbl.cmi char.cmi bytes.cmi \
    genlex.cmi
genlex.p.cmx : string.p.cmx stream.p.cmx list.p.cmx hashtbl.p.cmx char.p.cmx bytes.p.cmx \
    genlex.cmi
hashtbl.cmo : sys.cmi string.cmi random.cmi obj.cmi lazy.cmi array.cmi \
    hashtbl.cmi
hashtbl.p.cmx : sys.p.cmx string.p.cmx random.p.cmx obj.p.cmx lazy.p.cmx array.p.cmx \
    hashtbl.cmi
int32.cmo : pervasives.cmi int32.cmi
int32.p.cmx : pervasives.p.cmx int32.cmi
int64.cmo : pervasives.cmi int64.cmi
int64.p.cmx : pervasives.p.cmx int64.cmi
lazy.cmo : obj.cmi camlinternalLazy.cmi lazy.cmi
lazy.p.cmx : obj.p.cmx camlinternalLazy.p.cmx lazy.cmi
lexing.cmo : sys.cmi string.cmi bytes.cmi array.cmi lexing.cmi
lexing.p.cmx : sys.p.cmx string.p.cmx bytes.p.cmx array.p.cmx lexing.cmi
listLabels.cmo : list.cmi listLabels.cmi
listLabels.p.cmx : list.p.cmx listLabels.cmi
list.cmo : list.cmi
list.p.cmx : list.cmi
map.cmo : map.cmi
map.p.cmx : map.cmi
marshal.cmo : bytes.cmi marshal.cmi
marshal.p.cmx : bytes.p.cmx marshal.cmi
moreLabels.cmo : set.cmi map.cmi hashtbl.cmi moreLabels.cmi
moreLabels.p.cmx : set.p.cmx map.p.cmx hashtbl.p.cmx moreLabels.cmi
nativeint.cmo : sys.cmi pervasives.cmi nativeint.cmi
nativeint.p.cmx : sys.p.cmx pervasives.p.cmx nativeint.cmi
obj.cmo : marshal.cmi int32.cmi array.cmi obj.cmi
obj.p.cmx : marshal.p.cmx int32.p.cmx array.p.cmx obj.cmi
oo.cmo : camlinternalOO.cmi oo.cmi
oo.p.cmx : camlinternalOO.p.cmx oo.cmi
parsing.cmo : obj.cmi lexing.cmi array.cmi parsing.cmi
parsing.p.cmx : obj.p.cmx lexing.p.cmx array.p.cmx parsing.cmi
<<<<<<< HEAD
pervasives.cmo : pervasives.cmi
pervasives.p.cmx : pervasives.cmi
=======
pervasives.cmo : camlinternalFormatBasics.cmi pervasives.cmi
pervasives.p.cmx : camlinternalFormatBasics.p.cmx pervasives.cmi
>>>>>>> 17bc3ea8
printexc.cmo : printf.cmi pervasives.cmi obj.cmi buffer.cmi array.cmi \
    printexc.cmi
printexc.p.cmx : printf.p.cmx pervasives.p.cmx obj.p.cmx buffer.p.cmx array.p.cmx \
    printexc.cmi
<<<<<<< HEAD
printf.cmo : string.cmi obj.cmi list.cmi char.cmi bytes.cmi buffer.cmi \
    array.cmi printf.cmi
printf.p.cmx : string.p.cmx obj.p.cmx list.p.cmx char.p.cmx bytes.p.cmx buffer.p.cmx \
    array.p.cmx printf.cmi
=======
printf.cmo : camlinternalFormatBasics.cmi camlinternalFormat.cmi buffer.cmi \
    printf.cmi
printf.p.cmx : camlinternalFormatBasics.p.cmx camlinternalFormat.p.cmx buffer.p.cmx \
    printf.cmi
>>>>>>> 17bc3ea8
queue.cmo : obj.cmi queue.cmi
queue.p.cmx : obj.p.cmx queue.cmi
random.cmo : string.cmi pervasives.cmi nativeint.cmi int64.cmi int32.cmi \
    digest.cmi char.cmi array.cmi random.cmi
random.p.cmx : string.p.cmx pervasives.p.cmx nativeint.p.cmx int64.p.cmx int32.p.cmx \
    digest.p.cmx char.p.cmx array.p.cmx random.cmi
scanf.cmo : string.cmi printf.cmi pervasives.cmi list.cmi \
    camlinternalFormatBasics.cmi camlinternalFormat.cmi bytes.cmi buffer.cmi \
    scanf.cmi
scanf.p.cmx : string.p.cmx printf.p.cmx pervasives.p.cmx list.p.cmx \
    camlinternalFormatBasics.p.cmx camlinternalFormat.p.cmx bytes.p.cmx buffer.p.cmx \
    scanf.cmi
set.cmo : list.cmi set.cmi
set.p.cmx : list.p.cmx set.cmi
sort.cmo : array.cmi sort.cmi
sort.p.cmx : array.p.cmx sort.cmi
stack.cmo : list.cmi stack.cmi
stack.p.cmx : list.p.cmx stack.cmi
<<<<<<< HEAD
=======
stdLabels.cmo : stringLabels.cmi listLabels.cmi bytesLabels.cmi \
    arrayLabels.cmi stdLabels.cmi
stdLabels.p.cmx : stringLabels.p.cmx listLabels.p.cmx bytesLabels.p.cmx \
    arrayLabels.p.cmx stdLabels.cmi
>>>>>>> 17bc3ea8
std_exit.cmo :
std_exit.p.cmx :
stdLabels.cmo : stringLabels.cmi listLabels.cmi bytesLabels.cmi \
    arrayLabels.cmi stdLabels.cmi
stdLabels.p.cmx : stringLabels.p.cmx listLabels.p.cmx bytesLabels.p.cmx \
    arrayLabels.p.cmx stdLabels.cmi
stream.cmo : string.cmi obj.cmi list.cmi lazy.cmi bytes.cmi stream.cmi
stream.p.cmx : string.p.cmx obj.p.cmx list.p.cmx lazy.p.cmx bytes.p.cmx stream.cmi
<<<<<<< HEAD
=======
string.cmo : pervasives.cmi list.cmi bytes.cmi string.cmi
string.p.cmx : pervasives.p.cmx list.p.cmx bytes.p.cmx string.cmi
>>>>>>> 17bc3ea8
stringLabels.cmo : string.cmi stringLabels.cmi
stringLabels.p.cmx : string.p.cmx stringLabels.cmi
string.cmo : pervasives.cmi obj.cmi bytes.cmi string.cmi
string.p.cmx : pervasives.p.cmx obj.p.cmx bytes.p.cmx string.cmi
sys.cmo : sys.cmi
sys.p.cmx : sys.cmi
weak.cmo : sys.cmi obj.cmi hashtbl.cmi array.cmi weak.cmi
weak.p.cmx : sys.p.cmx obj.p.cmx hashtbl.p.cmx array.p.cmx weak.cmi<|MERGE_RESOLUTION|>--- conflicted
+++ resolved
@@ -6,8 +6,8 @@
 bytesLabels.cmi :
 bytes.cmi :
 callback.cmi :
+camlinternalFormatBasics.cmi :
 camlinternalFormat.cmi : camlinternalFormatBasics.cmi buffer.cmi
-camlinternalFormatBasics.cmi :
 camlinternalLazy.cmi :
 camlinternalMod.cmi : obj.cmi
 camlinternalOO.cmi : obj.cmi
@@ -68,12 +68,12 @@
 bytes.cmx : pervasives.cmx list.cmx char.cmx bytes.cmi
 callback.cmo : obj.cmi callback.cmi
 callback.cmx : obj.cmx callback.cmi
+camlinternalFormatBasics.cmo : camlinternalFormatBasics.cmi
+camlinternalFormatBasics.cmx : camlinternalFormatBasics.cmi
 camlinternalFormat.cmo : sys.cmi string.cmi char.cmi \
     camlinternalFormatBasics.cmi bytes.cmi buffer.cmi camlinternalFormat.cmi
 camlinternalFormat.cmx : sys.cmx string.cmx char.cmx \
     camlinternalFormatBasics.cmx bytes.cmx buffer.cmx camlinternalFormat.cmi
-camlinternalFormatBasics.cmo : camlinternalFormatBasics.cmi
-camlinternalFormatBasics.cmx : camlinternalFormatBasics.cmi
 camlinternalLazy.cmo : obj.cmi camlinternalLazy.cmi
 camlinternalLazy.cmx : obj.cmx camlinternalLazy.cmi
 camlinternalMod.cmo : obj.cmi camlinternalOO.cmi array.cmi \
@@ -120,6 +120,8 @@
 listLabels.cmx : list.cmx listLabels.cmi
 list.cmo : list.cmi
 list.cmx : list.cmi
+l.cmo :
+l.cmx :
 map.cmo : map.cmi
 map.cmx : map.cmi
 marshal.cmo : bytes.cmi marshal.cmi
@@ -134,28 +136,16 @@
 oo.cmx : camlinternalOO.cmx oo.cmi
 parsing.cmo : obj.cmi lexing.cmi array.cmi parsing.cmi
 parsing.cmx : obj.cmx lexing.cmx array.cmx parsing.cmi
-<<<<<<< HEAD
-pervasives.cmo : pervasives.cmi
-pervasives.cmx : pervasives.cmi
-=======
 pervasives.cmo : camlinternalFormatBasics.cmi pervasives.cmi
 pervasives.cmx : camlinternalFormatBasics.cmx pervasives.cmi
->>>>>>> 17bc3ea8
 printexc.cmo : printf.cmi pervasives.cmi obj.cmi buffer.cmi array.cmi \
     printexc.cmi
 printexc.cmx : printf.cmx pervasives.cmx obj.cmx buffer.cmx array.cmx \
     printexc.cmi
-<<<<<<< HEAD
-printf.cmo : string.cmi obj.cmi list.cmi char.cmi bytes.cmi buffer.cmi \
-    array.cmi printf.cmi
-printf.cmx : string.cmx obj.cmx list.cmx char.cmx bytes.cmx buffer.cmx \
-    array.cmx printf.cmi
-=======
 printf.cmo : camlinternalFormatBasics.cmi camlinternalFormat.cmi buffer.cmi \
     printf.cmi
 printf.cmx : camlinternalFormatBasics.cmx camlinternalFormat.cmx buffer.cmx \
     printf.cmi
->>>>>>> 17bc3ea8
 queue.cmo : obj.cmi queue.cmi
 queue.cmx : obj.cmx queue.cmi
 random.cmo : string.cmi pervasives.cmi nativeint.cmi int64.cmi int32.cmi \
@@ -174,13 +164,6 @@
 sort.cmx : array.cmx sort.cmi
 stack.cmo : list.cmi stack.cmi
 stack.cmx : list.cmx stack.cmi
-<<<<<<< HEAD
-=======
-stdLabels.cmo : stringLabels.cmi listLabels.cmi bytesLabels.cmi \
-    arrayLabels.cmi stdLabels.cmi
-stdLabels.cmx : stringLabels.cmx listLabels.cmx bytesLabels.cmx \
-    arrayLabels.cmx stdLabels.cmi
->>>>>>> 17bc3ea8
 std_exit.cmo :
 std_exit.cmx :
 stdLabels.cmo : stringLabels.cmi listLabels.cmi bytesLabels.cmi \
@@ -189,15 +172,10 @@
     arrayLabels.cmx stdLabels.cmi
 stream.cmo : string.cmi obj.cmi list.cmi lazy.cmi bytes.cmi stream.cmi
 stream.cmx : string.cmx obj.cmx list.cmx lazy.cmx bytes.cmx stream.cmi
-<<<<<<< HEAD
-=======
+stringLabels.cmo : string.cmi stringLabels.cmi
+stringLabels.cmx : string.cmx stringLabels.cmi
 string.cmo : pervasives.cmi list.cmi bytes.cmi string.cmi
 string.cmx : pervasives.cmx list.cmx bytes.cmx string.cmi
->>>>>>> 17bc3ea8
-stringLabels.cmo : string.cmi stringLabels.cmi
-stringLabels.cmx : string.cmx stringLabels.cmi
-string.cmo : pervasives.cmi obj.cmi bytes.cmi string.cmi
-string.cmx : pervasives.cmx obj.cmx bytes.cmx string.cmi
 sys.cmo : sys.cmi
 sys.cmx : sys.cmi
 weak.cmo : sys.cmi obj.cmi hashtbl.cmi array.cmi weak.cmi
@@ -222,12 +200,12 @@
 bytes.p.cmx : pervasives.p.cmx list.p.cmx char.p.cmx bytes.cmi
 callback.cmo : obj.cmi callback.cmi
 callback.p.cmx : obj.p.cmx callback.cmi
+camlinternalFormatBasics.cmo : camlinternalFormatBasics.cmi
+camlinternalFormatBasics.p.cmx : camlinternalFormatBasics.cmi
 camlinternalFormat.cmo : sys.cmi string.cmi char.cmi \
     camlinternalFormatBasics.cmi bytes.cmi buffer.cmi camlinternalFormat.cmi
 camlinternalFormat.p.cmx : sys.p.cmx string.p.cmx char.p.cmx \
     camlinternalFormatBasics.p.cmx bytes.p.cmx buffer.p.cmx camlinternalFormat.cmi
-camlinternalFormatBasics.cmo : camlinternalFormatBasics.cmi
-camlinternalFormatBasics.p.cmx : camlinternalFormatBasics.cmi
 camlinternalLazy.cmo : obj.cmi camlinternalLazy.cmi
 camlinternalLazy.p.cmx : obj.p.cmx camlinternalLazy.cmi
 camlinternalMod.cmo : obj.cmi camlinternalOO.cmi array.cmi \
@@ -274,6 +252,8 @@
 listLabels.p.cmx : list.p.cmx listLabels.cmi
 list.cmo : list.cmi
 list.p.cmx : list.cmi
+l.cmo :
+l.p.cmx :
 map.cmo : map.cmi
 map.p.cmx : map.cmi
 marshal.cmo : bytes.cmi marshal.cmi
@@ -288,28 +268,16 @@
 oo.p.cmx : camlinternalOO.p.cmx oo.cmi
 parsing.cmo : obj.cmi lexing.cmi array.cmi parsing.cmi
 parsing.p.cmx : obj.p.cmx lexing.p.cmx array.p.cmx parsing.cmi
-<<<<<<< HEAD
-pervasives.cmo : pervasives.cmi
-pervasives.p.cmx : pervasives.cmi
-=======
 pervasives.cmo : camlinternalFormatBasics.cmi pervasives.cmi
 pervasives.p.cmx : camlinternalFormatBasics.p.cmx pervasives.cmi
->>>>>>> 17bc3ea8
 printexc.cmo : printf.cmi pervasives.cmi obj.cmi buffer.cmi array.cmi \
     printexc.cmi
 printexc.p.cmx : printf.p.cmx pervasives.p.cmx obj.p.cmx buffer.p.cmx array.p.cmx \
     printexc.cmi
-<<<<<<< HEAD
-printf.cmo : string.cmi obj.cmi list.cmi char.cmi bytes.cmi buffer.cmi \
-    array.cmi printf.cmi
-printf.p.cmx : string.p.cmx obj.p.cmx list.p.cmx char.p.cmx bytes.p.cmx buffer.p.cmx \
-    array.p.cmx printf.cmi
-=======
 printf.cmo : camlinternalFormatBasics.cmi camlinternalFormat.cmi buffer.cmi \
     printf.cmi
 printf.p.cmx : camlinternalFormatBasics.p.cmx camlinternalFormat.p.cmx buffer.p.cmx \
     printf.cmi
->>>>>>> 17bc3ea8
 queue.cmo : obj.cmi queue.cmi
 queue.p.cmx : obj.p.cmx queue.cmi
 random.cmo : string.cmi pervasives.cmi nativeint.cmi int64.cmi int32.cmi \
@@ -328,13 +296,6 @@
 sort.p.cmx : array.p.cmx sort.cmi
 stack.cmo : list.cmi stack.cmi
 stack.p.cmx : list.p.cmx stack.cmi
-<<<<<<< HEAD
-=======
-stdLabels.cmo : stringLabels.cmi listLabels.cmi bytesLabels.cmi \
-    arrayLabels.cmi stdLabels.cmi
-stdLabels.p.cmx : stringLabels.p.cmx listLabels.p.cmx bytesLabels.p.cmx \
-    arrayLabels.p.cmx stdLabels.cmi
->>>>>>> 17bc3ea8
 std_exit.cmo :
 std_exit.p.cmx :
 stdLabels.cmo : stringLabels.cmi listLabels.cmi bytesLabels.cmi \
@@ -343,15 +304,10 @@
     arrayLabels.p.cmx stdLabels.cmi
 stream.cmo : string.cmi obj.cmi list.cmi lazy.cmi bytes.cmi stream.cmi
 stream.p.cmx : string.p.cmx obj.p.cmx list.p.cmx lazy.p.cmx bytes.p.cmx stream.cmi
-<<<<<<< HEAD
-=======
+stringLabels.cmo : string.cmi stringLabels.cmi
+stringLabels.p.cmx : string.p.cmx stringLabels.cmi
 string.cmo : pervasives.cmi list.cmi bytes.cmi string.cmi
 string.p.cmx : pervasives.p.cmx list.p.cmx bytes.p.cmx string.cmi
->>>>>>> 17bc3ea8
-stringLabels.cmo : string.cmi stringLabels.cmi
-stringLabels.p.cmx : string.p.cmx stringLabels.cmi
-string.cmo : pervasives.cmi obj.cmi bytes.cmi string.cmi
-string.p.cmx : pervasives.p.cmx obj.p.cmx bytes.p.cmx string.cmi
 sys.cmo : sys.cmi
 sys.p.cmx : sys.cmi
 weak.cmo : sys.cmi obj.cmi hashtbl.cmi array.cmi weak.cmi

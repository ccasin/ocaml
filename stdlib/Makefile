#########################################################################
#                                                                       #
#                                 OCaml                                 #
#                                                                       #
#            Xavier Leroy, projet Cristal, INRIA Rocquencourt           #
#                                                                       #
#   Copyright 1999 Institut National de Recherche en Informatique et    #
#   en Automatique.  All rights reserved.  This file is distributed     #
#   under the terms of the GNU Library General Public License, with     #
#   the special exception on linking described in file ../LICENSE.      #
#                                                                       #
#########################################################################

include Makefile.shared

allopt:
	$(MAKE) stdlib.cmxa std_exit.cmx
	$(MAKE) allopt-$(PROFILING)

allopt-noprof:

allopt-prof: stdlib.p.cmxa std_exit.p.cmx
	rm -f std_exit.p.cmi

installopt: installopt-default installopt-$(PROFILING)

installopt-default:
	cp stdlib.cmxa stdlib.a std_exit.o *.cmx $(INSTALL_LIBDIR)
	cd $(INSTALL_LIBDIR); $(RANLIB) stdlib.a

installopt-noprof:
	rm -f $(INSTALL_LIBDIR)/stdlib.p.cmxa; \
	  ln -s stdlib.cmxa $(INSTALL_LIBDIR)/stdlib.p.cmxa
	rm -f $(INSTALL_LIBDIR)/stdlib.p.a; \
	  ln -s stdlib.a $(INSTALL_LIBDIR)/stdlib.p.a
	rm -f $(INSTALL_LIBDIR)/std_exit.p.cmx; \
	  ln -s std_exit.cmx $(INSTALL_LIBDIR)/std_exit.p.cmx
	rm -f $(INSTALL_LIBDIR)/std_exit.p.o; \
	  ln -s std_exit.o $(INSTALL_LIBDIR)/std_exit.p.o

installopt-prof:
	cp stdlib.p.cmxa stdlib.p.a std_exit.p.cmx std_exit.p.o $(INSTALL_LIBDIR)
	cd $(INSTALL_LIBDIR); $(RANLIB) stdlib.p.a

stdlib.p.cmxa: $(OBJS:.cmo=.p.cmx)
	$(CAMLOPT) -a -o stdlib.p.cmxa $(OBJS:.cmo=.p.cmx)

camlheader camlheader_ur: header.c ../config/Makefile
	if $(SHARPBANGSCRIPTS); then \
	  echo '#!$(BINDIR)/ocamlrun' > camlheader && \
	  echo '#!' | tr -d '\012' > camlheader_ur; \
	else \
	  $(BYTECC) $(BYTECCCOMPOPTS) $(BYTECCLINKOPTS) \
	            -DRUNTIME_NAME='"$(BINDIR)/ocamlrun"' \
	            header.c -o tmpheader$(EXE) && \
	  strip tmpheader$(EXE) && \
	  mv tmpheader$(EXE) camlheader && \
	  cp camlheader camlheader_ur; \
	fi

camlheaderd: header.c ../config/Makefile
	if $(SHARPBANGSCRIPTS); then \
	  echo '#!$(BINDIR)/ocamlrund' > camlheaderd; \
	else \
	  $(BYTECC) $(BYTECCCOMPOPTS) $(BYTECCLINKOPTS) \
	            -DRUNTIME_NAME='"$(BINDIR)/ocamlrund"' \
	            header.c -o tmpheader$(EXE) && \
	  strip tmpheader$(EXE) && \
	  mv tmpheader$(EXE) camlheaderd; \
	fi

camlheaderi: header.c ../config/Makefile
	if $(SHARPBANGSCRIPTS); then \
	  echo '#!$(BINDIR)/ocamlruni' > camlheaderi; \
	else \
	  $(BYTECC) $(BYTECCCOMPOPTS) $(BYTECCLINKOPTS) \
	            -DRUNTIME_NAME='"$(BINDIR)/ocamlruni"' \
	            header.c -o tmpheader$(EXE) && \
	  strip tmpheader$(EXE) && \
	  mv tmpheader$(EXE) camlheaderi; \
	fi

<<<<<<< HEAD
camlheaderh: header.c ../config/Makefile
	if $(SHARPBANGSCRIPTS); then \
	  echo '#!$(BINDIR)/ocamlrunh' > camlheaderh; \
	else \
	  $(BYTECC) $(BYTECCCOMPOPTS) $(BYTECCLINKOPTS) \
	            -DRUNTIME_NAME='"$(BINDIR)/ocamlrunh"' \
	            header.c -o tmpheader$(EXE) && \
	  strip tmpheader$(EXE) && \
	  mv tmpheader$(EXE) camlheaderh; \
	fi

=======
>>>>>>> dd8c6759
camlheaderm: header.c ../config/Makefile
	if $(SHARPBANGSCRIPTS); then \
	  echo '#!$(BINDIR)/ocamlrunm' > camlheaderm; \
	else \
	  $(BYTECC) $(BYTECCCOMPOPTS) $(BYTECCLINKOPTS) \
	            -DRUNTIME_NAME='"$(BINDIR)/ocamlrunm"' \
	            header.c -o tmpheader$(EXE) && \
	  strip tmpheader$(EXE) && \
	  mv tmpheader$(EXE) camlheaderm; \
	fi

.PHONY: all allopt allopt-noprof allopt-prof install installopt
.PHONY: installopt-default installopt-noprof installopt-prof clean depend<|MERGE_RESOLUTION|>--- conflicted
+++ resolved
@@ -80,20 +80,6 @@
 	  mv tmpheader$(EXE) camlheaderi; \
 	fi
 
-<<<<<<< HEAD
-camlheaderh: header.c ../config/Makefile
-	if $(SHARPBANGSCRIPTS); then \
-	  echo '#!$(BINDIR)/ocamlrunh' > camlheaderh; \
-	else \
-	  $(BYTECC) $(BYTECCCOMPOPTS) $(BYTECCLINKOPTS) \
-	            -DRUNTIME_NAME='"$(BINDIR)/ocamlrunh"' \
-	            header.c -o tmpheader$(EXE) && \
-	  strip tmpheader$(EXE) && \
-	  mv tmpheader$(EXE) camlheaderh; \
-	fi
-
-=======
->>>>>>> dd8c6759
 camlheaderm: header.c ../config/Makefile
 	if $(SHARPBANGSCRIPTS); then \
 	  echo '#!$(BINDIR)/ocamlrunm' > camlheaderm; \

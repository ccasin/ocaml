--- conflicted
+++ resolved
@@ -2,11 +2,7 @@
 x = 10000
 x = 0
 Stack overflow caught
-<<<<<<< HEAD
-sum(1..100000) = 5000050000
-=======
 x = 20000
 x = 10000
 x = 0
-second Stack overflow caught
->>>>>>> 0d68080b
+second Stack overflow caught
--- conflicted
+++ resolved
@@ -57,14 +57,9 @@
   register_typing_switch
 ARGS_optargs=-g
 ARGS_is_static=-I $(OTOPDIR)/byterun is_in_static_data.c
-<<<<<<< HEAD
-MLCASES_FLAMBDA=is_static_flambda unrolling_flambda unrolling_flambda2 \
-  static_float_array_flambda static_float_array_flambda_opaque
-=======
 MLCASES_FLAMBDA=is_static_flambda unrolling_flambda unrolling_flambda2
 MLCASES_FLAMBDA_FLOAT=static_float_array_flambda \
                       static_float_array_flambda_opaque
->>>>>>> 0d68080b
 ARGS_is_static_flambda=\
   -I $(OTOPDIR)/byterun is_in_static_data.c is_static_flambda_dep.ml
 ARGS_static_float_array_flambda=\
@@ -73,25 +68,6 @@
   -I $(OTOPDIR)/byterun is_in_static_data.c -opaque simple_float_const_opaque.ml
 
 CASES=fib tak quicksort quicksort2 soli \
-<<<<<<< HEAD
-      arith checkbound tagged-fib tagged-integr tagged-quicksort tagged-tak
-ARGS_fib=-ccopt -DINT_INT -ccopt -DFUN=fib main.c
-ARGS_tak=-ccopt -DUNIT_INT -ccopt -DFUN=takmain main.c
-ARGS_quicksort=-ccopt -DSORT -ccopt -DFUN=quicksort main.c
-ARGS_quicksort2=-ccopt -DSORT -ccopt -DFUN=quicksort main.c
-ARGS_soli=-ccopt -DUNIT_INT -ccopt -DFUN=solitaire main.c
-ARGS_integr=-ccopt -DINT_FLOAT -ccopt -DFUN=test main.c
-ARGS_arith=mainarith.c
-ARGS_checkbound=-ccopt -DCHECKBOUND main.c
-ARGS_tagged-fib=-ccopt -DINT_INT -ccopt -DFUN=fib main.c
-ARGS_tagged-integr=-ccopt -DINT_FLOAT -ccopt -DFUN=test main.c
-ARGS_tagged-quicksort=-ccopt -DSORT -ccopt -DFUN=quicksort main.c
-ARGS_tagged-tak=-ccopt -DUNIT_INT -ccopt -DFUN=takmain main.c
-ARGS_staticalloc=-I $(OTOPDIR)/utils config.cmx
-
-skips:
-	@for c in $(CASES) $(MLCASES) $(MLCASES_FLAMBDA); do \
-=======
       arith checkbound tagged-fib tagged-integr tagged-quicksort tagged-tak \
       catch-try catch-rec even-odd even-odd-spill pgcd
 ARGS_fib=-DINT_INT -DFUN=fib main.c
@@ -116,7 +92,6 @@
 skips:
 	@for c in $(CASES) $(MLCASES) $(MLCASES_FLAMBDA) \
                   $(MLCASES_FLAMBDA_FLOAT); do \
->>>>>>> 0d68080b
 	  echo " ... testing '$$c': => skipped"; \
 	done
 
@@ -133,11 +108,7 @@
 	 fi
 
 one:
-<<<<<<< HEAD
-	@$(OCAMLOPT) -o $(NAME).out $(ARGS_$(NAME)) $(NAME).$(O) $(ARCH).$(O) \
-=======
 	@$(call CCOMP,$(NAME).out $(ARGS_$(NAME)) $(NAME).$(O) $(ARCH).$(O)) \
->>>>>>> 0d68080b
 	&& echo " => passed" || echo " => failed"
 
 clean: defaultclean
@@ -160,17 +131,9 @@
 endif
 
 ifeq ($(CCOMPTYPE),msvc)
-<<<<<<< HEAD
-CC=set -o pipefail ; $(NATIVECC) $(CFLAGS) /Fe$(1) | tail -n +2
-CFLAGS=$(NATIVECCCOMPOPTS) -I$(OTOPDIR)/byterun
-else
-CC=$(NATIVECC) $(CFLAGS) -o $(1)
-CFLAGS=$(NATIVECCCOMPOPTS) -g -I$(OTOPDIR)/byterun
-=======
 CCOMP=set -o pipefail ; $(CC) $(CFLAGS) /Fe$(1) | tail -n +2
 else
 CCOMP=$(CC) $(CFLAGS) -o $(1)
->>>>>>> 0d68080b
 endif
 tests: $(CASES:=.$(O))
 	@for c in $(CASES); do \

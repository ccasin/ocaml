
#                                                         module Exp :
  sig
    type _ t =
        IntLit : int -> int t
      | BoolLit : bool -> bool t
      | Pair : 'a t * 'b t -> ('a * 'b) t
      | App : ('a -> 'b) t * 'a t -> 'b t
      | Abs : ('a -> 'b) -> ('a -> 'b) t
    val eval : 's t -> 's
    val discern : 'a t -> int
  end
#                                     module List :
  sig
    type zero
    type _ t = Nil : zero t | Cons : 'a * 'b t -> ('a * 'b) t
    val head : ('a * 'b) t -> 'a
    val tail : ('a * 'b) t -> 'b t
    val length : 'a t -> int
  end
#                                                         Characters 196-224:
  ......function
          | C2 x -> x
Warning 8: this pattern-matching is not exhaustive.
Here is an example of a value that is not matched:
C1 _
Characters 458-529:
  ......function
          | Foo _ , Foo _ -> true
          | Bar _, Bar _ -> true
Warning 8: this pattern-matching is not exhaustive.
Here is an example of a value that is not matched:
(Bar _, Foo _)
module Nonexhaustive :
  sig
    type 'a u = C1 : int -> int u | C2 : bool -> bool u
    type 'a v = C1 : int -> int v
    val unexhaustive : 's u -> 's
    module M : sig type t type u end
    type 'a t = Foo : M.t -> M.t t | Bar : M.u -> M.u t
    val same_type : 's t * 's t -> bool
  end
#                             module Exhaustive :
  sig
    type t = int
    type u = bool
    type 'a v = Foo : t -> t v | Bar : u -> u v
    val same_type : 's v * 's v -> bool
  end
#           Characters 34-42:
    class c (Some x) = object method x : int = x end
            ^^^^^^^^
Warning 8: this pattern-matching is not exhaustive.
Here is an example of a value that is not matched:
None
Characters 139-147:
    class d (Just x) = object method x : int = x end
            ^^^^^^^^
Warning 8: this pattern-matching is not exhaustive.
Here is an example of a value that is not matched:
Nothing
module PR6862 :
  sig
    class c : int option -> object method x : int end
    type _ opt = Just : 'a -> 'a opt | Nothing : 'a opt
    class d : int opt -> object method x : int end
  end
#         module Exhaustive2 :
  sig type _ t = Int : int t val f : bool t option -> unit end
#           Characters 146-147:
    let g : int t -> int = function I -> 1 | _ -> 2 (* no warning *)
                                             ^
Warning 51: this match case is unreachable.
Consider replacing it with a refutation case '<pat> -> .'
module PR6220 :
  sig
    type 'a t = I : int t | F : float t
    val f : int t -> int
    val g : int t -> int
  end
#                 module PR6403 :
  sig
    type (_, _) eq = Refl : ('a, 'a) eq
    type empty = { bottom : 'a. 'a; }
    type ('a, 'b) sum = Left of 'a | Right of 'b
    val notequal : ((int, bool) eq, empty) sum -> empty
  end
#                               module PR6437 :
  sig
    type ('a, 'b) ctx =
        Nil : (unit, unit) ctx
      | Cons : ('a, 'b) ctx -> ('a * unit, 'b * unit) ctx
    type 'a var = O : ('a * unit) var | S : 'a var -> ('a * unit) var
    val f : ('g1, 'g2) ctx * 'g1 var -> 'g2 var
  end
#                     Characters 175-221:
  ....match x with
      | String s -> print_endline s.................
Warning 8: this pattern-matching is not exhaustive.
Here is an example of a value that is not matched:
Any
module PR6801 :
  sig
    type _ value =
        String : string -> string value
      | Float : float -> float value
      | Any
    val print_string_value : string value -> unit
  end
#               Characters 118-119:
      let eval (D x) = x
                       ^
<<<<<<< HEAD
Error: This expression has type $D_'a t
       but an expression was expected of type 'a
       The type constructor $D_'a would escape its scope
=======
Error: This expression has type a#6 t but an expression was expected of type
         'a
       The type constructor a#6 would escape its scope
>>>>>>> e34f40ad
#               module Rectype :
  sig type (_, _) t = C : ('a, 'a) t val f : ('s, 's * 's) t -> unit end
#                         Characters 180-188:
          | (IntLit _ | BoolLit _) -> ()
             ^^^^^^^^
Error: This pattern matches values of type int t
       but a pattern was expected which matches values of type s t
       Type int is not compatible with type s 
#                         module Polymorphic_variants :
  sig
    type _ t = IntLit : int -> int t | BoolLit : bool -> bool t
    val eval : [ `A ] * 's t -> unit
  end
#                                 Characters 299-300:
      | BoolLit b -> b
                     ^
Error: This expression has type bool but an expression was expected of type s
#             Characters 87-88:
    let f = function A -> 1 | B -> 2
                              ^
Error: This pattern matches values of type b
       but a pattern was expected which matches values of type a
#             Characters 89-92:
        Foo -> 5
        ^^^
Error: This pattern matches values of type 'a t
       but a pattern was expected which matches values of type int
#   type _ t = Int : int t
#   val ky : 'a -> 'a -> 'a = <fun>
#       val test : 'a t -> 'a = <fun>
#       val test : 'a t -> int = <fun>
#       Characters 49-61:
    function Int -> ky (1 : a) 1  (* fails *)
                    ^^^^^^^^^^^^
Error: This expression has type a = int
       but an expression was expected of type 'a
       This instance of int is ambiguous:
       it would escape the scope of its equation
#         Characters 70-82:
    let r = match x with Int -> ky (1 : a) 1  (* fails *)
                                ^^^^^^^^^^^^
Error: This expression has type a = int
       but an expression was expected of type 'a
       This instance of int is ambiguous:
       it would escape the scope of its equation
#       Characters 69-81:
    let r = match x with Int -> ky 1 (1 : a)  (* fails *)
                                ^^^^^^^^^^^^
Error: This expression has type a = int
       but an expression was expected of type 'a
       This instance of int is ambiguous:
       it would escape the scope of its equation
#       val test : 'a t -> int = <fun>
#       val test : 'a t -> 'a = <fun>
#       val test : 'a t -> int = <fun>
#       val test : 'a t -> 'a = <fun>
#         val test2 : 'a t -> 'a option = <fun>
#         val test2 : 'a t -> 'a option = <fun>
#           val test2 : 'a t -> 'a option = <fun>
#           Characters 152-154:
    begin match x with Int -> u := Some 1; r := !u end;
                                                ^^
Error: This expression has type int option
       but an expression was expected of type a option
       Type int is not compatible with type a = int 
       This instance of int is ambiguous:
       it would escape the scope of its equation
#           val test2 : 'a t -> 'a option = <fun>
#               val test2 : 'a t -> 'a option = <fun>
#       Characters 100-101:
    match v with Int -> let y = either 1 x in y
                                              ^
Error: This expression has type a = int
       but an expression was expected of type 'a
       This instance of int is ambiguous:
       it would escape the scope of its equation
#             val f : 'a t -> 'a -> 'a = <fun>
#         val f : 'a t -> 'a -> 'a = <fun>
#         val f : 'a t -> 'a -> 'a = <fun>
#         val f : 'a t -> 'a -> 'a = <fun>
#     val f : 'a t -> 'a -> 'a = <fun>
#               Characters 136-137:
      let module M = struct type b = a let z = (y : b) end
                                                ^
Error: This expression has type a = int
       but an expression was expected of type b = int
       This instance of int is ambiguous:
       it would escape the scope of its equation
#           val f : 'a t -> int -> int = <fun>
#                     type _ h = Has_m : < m : int > h | Has_b : < b : bool > h
val f : 'a h -> 'a = <fun>
#               type _ j = Has_A : [ `A of int ] j | Has_B : [ `B of bool ] j
val f : 'a j -> 'a = <fun>
#   type (_, _) eq = Eq : ('a, 'a) eq
#       Characters 5-91:
  ....f : type a b. (a,b) eq -> (<m : a; ..> as 'c) -> (<m : b; ..> as 'c) =
    fun Eq o -> o
Error: The universal type variable 'b cannot be generalized:
       it is already bound to another variable.
#       Characters 74-75:
    fun Eq o -> o
                ^
Error: This expression has type < m : a; .. >
       but an expression was expected of type < m : b; .. >
       Type a is not compatible with type b = a 
       This instance of a is ambiguous:
       it would escape the scope of its equation
#     Characters 97-98:
    match eq with Eq -> o ;; (* should fail *)
                        ^
Error: This expression has type < m : a; .. >
       but an expression was expected of type < m : b; .. >
       Type a is not compatible with type b = a 
       This instance of a is ambiguous:
       it would escape the scope of its equation
#       val f : ('a, 'b) eq -> < m : 'a > -> < m : 'b > = <fun>
#   val int_of_bool : (bool, int) eq = Eq
#   val x : < m : bool > = <obj>
# val y : < m : bool > * < m : int > = (<obj>, <obj>)
#       val f : ('a, int) eq -> < m : 'a > -> bool = <fun>
#           Characters 146-147:
      let r : < m : b > = match eq with Eq -> o in (* fail with principal *)
                                              ^
Error: This expression has type < m : a >
       but an expression was expected of type < m : b >
       Type a is not compatible with type b = a 
       This instance of a is ambiguous:
       it would escape the scope of its equation
#           Characters 118-119:
      let r : < m : b > = match eq with Eq -> o in (* fail *)
                                              ^
Error: This expression has type < m : a; .. >
       but an expression was expected of type < m : b >
       Type a is not compatible with type b = a 
       This instance of a is ambiguous:
       it would escape the scope of its equation
#     Characters 74-75:
    fun Eq o -> o ;; (* fail *)
                ^
Error: This expression has type [> `A of a ]
       but an expression was expected of type [> `A of b ]
       Type a is not compatible with type b = a 
       This instance of a is ambiguous:
       it would escape the scope of its equation
#     Characters 90-91:
    match eq with Eq -> v ;; (* should fail *)
                        ^
Error: This expression has type [> `A of a ]
       but an expression was expected of type [> `A of b ]
       Type a is not compatible with type b = a 
       This instance of a is ambiguous:
       it would escape the scope of its equation
#     Characters 5-85:
  ....f : type a b. (a,b) eq -> [< `A of a | `B] -> [< `A of b | `B] =
    fun Eq o -> o..............
Error: This definition has type
         ('a, 'b) eq -> ([< `A of 'b & 'a | `B ] as 'c) -> 'c
       which is less general than 'a0 'b0. ('a0, 'b0) eq -> 'c -> 'c
#     val f : ('a, 'b) eq -> [ `A of 'a | `B ] -> [ `A of 'b | `B ] = <fun>
#       val f : ('a, int) eq -> [ `A of 'a ] -> bool = <fun>
#           Characters 166-167:
      let r : [`A of b | `B] = match eq with Eq -> o in (* fail with principal *)
                                                   ^
Error: This expression has type [ `A of a | `B ]
       but an expression was expected of type [ `A of b | `B ]
       Type a is not compatible with type b = a 
       This instance of a is ambiguous:
       it would escape the scope of its equation
#           Characters 131-132:
      let r : [`A of b | `B] = match eq with Eq -> o in (* fail *)
                                                   ^
Error: This expression has type [> `A of a | `B ]
       but an expression was expected of type [ `A of b | `B ]
       Type a is not compatible with type b = a 
       This instance of a is ambiguous:
       it would escape the scope of its equation
#                                                     type 'a t = A of int | B of bool | C of float | D of 'a
type _ ty =
    TE : 'a ty -> 'a array ty
  | TA : int ty
  | TB : bool ty
  | TC : float ty
  | TD : string -> bool ty
val f : 'a ty -> 'a t -> int = <fun>
#                   Characters 51-202:
  ..match x, y with
    | _, A z -> z
    | _, B z -> if z then 1 else 2
    | _, C z -> truncate z
    | TE TC, D [|1.0|] -> 14
    | TA, D 0 -> -1
    | TA, D z -> z
Warning 8: this pattern-matching is not exhaustive.
Here is an example of a value that is not matched:
(TE TC, D [| 0. |])
val f : 'a ty -> 'a t -> int = <fun>
#                   Characters 147-154:
    | D [|1.0|], TE TC -> 14
        ^^^^^^^
Error: This pattern matches values of type 'a array
       but a pattern was expected which matches values of type a
#                       Characters 259-266:
    | {left=TE TC; right=D [|1.0|]} -> 14
                           ^^^^^^^
Error: This pattern matches values of type 'a array
       but a pattern was expected which matches values of type a
#                       Characters 92-334:
  ..match {left=x; right=y} with
    | {left=_; right=A z} -> z
    | {left=_; right=B z} -> if z then 1 else 2
    | {left=_; right=C z} -> truncate z
    | {left=TE TC; right=D [|1.0|]} -> 14
    | {left=TA; right=D 0} -> -1
    | {left=TA; right=D z} -> z
Warning 8: this pattern-matching is not exhaustive.
Here is an example of a value that is not matched:
{left=TE TC; right=D [| 0. |]}
type ('a, 'b) pair = { left : 'a; right : 'b; }
val f : 'a ty -> 'a t -> int = <fun>
#           module M : sig type 'a t val eq : ('a t, 'b t) eq end
#       Characters 69-71:
    function Eq -> Eq (* fail *)
                   ^^
Error: This expression has type (a, a) eq
       but an expression was expected of type (a, b) eq
       Type a is not compatible with type b 
#       val f : ('a M.t * 'a, 'b M.t * 'b) eq -> ('a, 'b) eq = <fun>
#       val f : ('a * 'a M.t, 'b * 'b M.t) eq -> ('a, 'b) eq = <fun>
#                     type _ t = V1 : [ `A | `B ] t | V2 : [ `C | `D ] t
val f : 'a t -> 'a = <fun>
#   - : [ `A | `B ] = `A
#                 type _ int_foo = IF_constr : < foo : int; .. > int_foo
type _ int_bar = IB_constr : < bar : int; .. > int_bar
#         Characters 98-99:
    (x:<foo:int>)
     ^
Error: This expression has type t = < foo : int; .. >
       but an expression was expected of type < foo : int >
<<<<<<< HEAD
       Type $0 = < bar : int; .. > is not compatible with type <  > 
=======
       Type ex#50 = < bar : int; .. > is not compatible with type <  > 
>>>>>>> e34f40ad
       The second object type has no method bar
#         Characters 98-99:
    (x:<foo:int;bar:int>)
     ^
Error: This expression has type t = < foo : int; .. >
       but an expression was expected of type < bar : int; foo : int >
<<<<<<< HEAD
       Type $0 = < bar : int; .. > is not compatible with type < bar : int > 
=======
       Type ex#52 = < bar : int; .. > is not compatible with type
         < bar : int > 
>>>>>>> e34f40ad
       The first object type has an abstract row, it cannot be closed
#         Characters 98-99:
    (x:<foo:int;bar:int;..>)
     ^
Error: This expression has type < bar : int; foo : int; .. >
       but an expression was expected of type 'a
<<<<<<< HEAD
       The type constructor $1 would escape its scope
=======
       The type constructor ex#55 would escape its scope
>>>>>>> e34f40ad
#         val g : 'a -> 'a int_foo -> 'a int_bar -> 'a = <fun>
#         val g : 'a -> 'a int_foo -> 'a int_bar -> 'a * int * int = <fun>
#       type 'a ty = Int : int -> int ty
#     val f : 'a ty -> 'a = <fun>
#       val g : 'a ty -> 'a = <fun>
#       module M : sig type _ t = int end
# module M : sig type _ t = T : int t end
# module N = M
#                     val f : ('a, 'b) eq -> ('a, int) eq -> 'a -> 'b -> unit = <fun>
#               val f : ('a, 'b) eq -> ('b, int) eq -> 'a -> 'b -> unit = <fun>
# <|MERGE_RESOLUTION|>--- conflicted
+++ resolved
@@ -70,7 +70,7 @@
 #           Characters 146-147:
     let g : int t -> int = function I -> 1 | _ -> 2 (* no warning *)
                                              ^
-Warning 51: this match case is unreachable.
+Warning 56: this match case is unreachable.
 Consider replacing it with a refutation case '<pat> -> .'
 module PR6220 :
   sig
@@ -110,15 +110,9 @@
 #               Characters 118-119:
       let eval (D x) = x
                        ^
-<<<<<<< HEAD
 Error: This expression has type $D_'a t
        but an expression was expected of type 'a
        The type constructor $D_'a would escape its scope
-=======
-Error: This expression has type a#6 t but an expression was expected of type
-         'a
-       The type constructor a#6 would escape its scope
->>>>>>> e34f40ad
 #               module Rectype :
   sig type (_, _) t = C : ('a, 'a) t val f : ('s, 's * 's) t -> unit end
 #                         Characters 180-188:
@@ -357,34 +351,21 @@
      ^
 Error: This expression has type t = < foo : int; .. >
        but an expression was expected of type < foo : int >
-<<<<<<< HEAD
        Type $0 = < bar : int; .. > is not compatible with type <  > 
-=======
-       Type ex#50 = < bar : int; .. > is not compatible with type <  > 
->>>>>>> e34f40ad
        The second object type has no method bar
 #         Characters 98-99:
     (x:<foo:int;bar:int>)
      ^
 Error: This expression has type t = < foo : int; .. >
        but an expression was expected of type < bar : int; foo : int >
-<<<<<<< HEAD
        Type $0 = < bar : int; .. > is not compatible with type < bar : int > 
-=======
-       Type ex#52 = < bar : int; .. > is not compatible with type
-         < bar : int > 
->>>>>>> e34f40ad
        The first object type has an abstract row, it cannot be closed
 #         Characters 98-99:
     (x:<foo:int;bar:int;..>)
      ^
 Error: This expression has type < bar : int; foo : int; .. >
        but an expression was expected of type 'a
-<<<<<<< HEAD
        The type constructor $1 would escape its scope
-=======
-       The type constructor ex#55 would escape its scope
->>>>>>> e34f40ad
 #         val g : 'a -> 'a int_foo -> 'a int_bar -> 'a = <fun>
 #         val g : 'a -> 'a int_foo -> 'a int_bar -> 'a * int * int = <fun>
 #       type 'a ty = Int : int -> int ty

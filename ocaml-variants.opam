(* In order to use the development compiler with opam 2.0, first create a new
   switch

      opam switch create . --empty

   which creates _opam in the build directory.

   Initial build:

      opam pin add -k path --inplace-build ocaml-variants.4.12.0+domains .

   This installs the compiler for the new opam switch. Subsequent builds can be
   done locally with:

      make -j

   Subsequent installs are done with:

      opam install --assume-built ocaml-variants

   which will install the built compiler only and then recompile all the packages.

*)

opam-version: "2.0"
version: "4.14.0+domains"
license: "LGPL-2.1-or-later WITH OCaml-LGPL-linking-exception"
synopsis: "OCaml 4.14.0, with support for multicore domains (dev branch)"
maintainer: "kc@kcsrk.info"
authors: "Xavier Leroy and many contributors"
homepage: "https://github.com/ocaml-multicore/ocaml-multicore"
bug-reports: "https://github.com/ocaml-multicore/ocaml-multicore/issues"
depends: [
  "ocaml" {= "4.14.0" & post}
  "base-unix" {post}
  "base-bigarray" {post}
  "base-threads" {post}
  "base-domains" {post}
  "ocaml-option-nnp"
]
conflict-class: "ocaml-core-compiler"
flags: compiler
build: [
<<<<<<< HEAD
  [
    "./configure"
    "--prefix=%{prefix}%"
    "--with-afl" {ocaml-option-afl:installed}
    "--disable-native-compiler" {ocaml-option-bytecode-only:installed}
    "--disable-force-safe-string" {ocaml-option-default-unsafe-string:installed}
    "DEFAULT_STRING=unsafe" {ocaml-option-default-unsafe-string:installed}
    "--disable-flat-float-array" {ocaml-option-no-flat-float-array:installed}
    "--enable-flambda" {ocaml-option-flambda:installed}
    "--enable-frame-pointers" {ocaml-option-fp:installed}
    "CC=cc" {!ocaml-option-32bit:installed & !ocaml-option-musl:installed & (os="openbsd"|os="macos")}
    "CC=musl-gcc" {ocaml-option-musl:installed & os-distribution!="alpine"}
    "CFLAGS=-Os" {ocaml-option-musl:installed}
    #"CC=gcc -m32" {ocaml-option-32bit:installed & os="linux"}
    #"CC=gcc -Wl,-read_only_relocs,suppress -arch i386 -m32" {ocaml-option-32bit:installed & os="macos"}
    "ASPP=cc -c" {!ocaml-option-32bit:installed & !ocaml-option-musl:installed & (os="openbsd"|os="macos")}
    "ASPP=musl-gcc -c" {ocaml-option-musl:installed & os-distribution!="alpine"}
    #"ASPP=gcc -m32 -c" {ocaml-option-32bit:installed & os="linux"}
    #"ASPP=gcc -arch i386 -m32 -c" {ocaml-option-32bit:installed & os="macos"}
    #"AS=as --32" {ocaml-option-32bit:installed & os="linux"}
    #"AS=as -arch i386" {ocaml-option-32bit:installed & os="macos"}
    #"--host=i386-linux" {ocaml-option-32bit:installed & os="linux"}
    #"--host=i386-apple-darwin13.2.0" {ocaml-option-32bit:installed & os="macos"}
    #"PARTIALLD=ld -r -melf_i386" {ocaml-option-32bit:installed & os="linux"}
    # 32bit options above commented out just to reduce diff with ocaml-variants.4.12.0+options
    "LIBS=-static" {ocaml-option-static:installed}
  ]
=======
  ["./configure" "--prefix=%{prefix}%" "--docdir=%{doc}%/ocaml"]
>>>>>>> 6e053e0d
  [make "-j%{jobs}%"]
]
install: [make "install"]
conflicts: [
  "ocaml-option-32bit"      # Not yet implemented
  "ocaml-option-nnpchecker" # Fundamentally not possible
]
depopts: [
  "ocaml-option-afl"
  "ocaml-option-bytecode-only"
  "ocaml-option-default-unsafe-string"
  "ocaml-option-no-flat-float-array"
  "ocaml-option-flambda"
  "ocaml-option-fp"
  "ocaml-option-musl"
  "ocaml-option-static"
]<|MERGE_RESOLUTION|>--- conflicted
+++ resolved
@@ -41,10 +41,10 @@
 conflict-class: "ocaml-core-compiler"
 flags: compiler
 build: [
-<<<<<<< HEAD
   [
     "./configure"
     "--prefix=%{prefix}%"
+    "--docdir=%{doc}%/ocaml"
     "--with-afl" {ocaml-option-afl:installed}
     "--disable-native-compiler" {ocaml-option-bytecode-only:installed}
     "--disable-force-safe-string" {ocaml-option-default-unsafe-string:installed}
@@ -69,9 +69,6 @@
     # 32bit options above commented out just to reduce diff with ocaml-variants.4.12.0+options
     "LIBS=-static" {ocaml-option-static:installed}
   ]
-=======
-  ["./configure" "--prefix=%{prefix}%" "--docdir=%{doc}%/ocaml"]
->>>>>>> 6e053e0d
   [make "-j%{jobs}%"]
 ]
 install: [make "install"]

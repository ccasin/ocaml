--- conflicted
+++ resolved
@@ -1,8 +1,4 @@
-<<<<<<< HEAD
-4.12.0+multicore+dev2-2020-10-19
-=======
-4.12.0~alpha1
->>>>>>> 100b1ef2
+4.12.0+multicore~alpha1
 
 # The version string is the first line of this file.
 # It must be in the format described in stdlib/sys.mli
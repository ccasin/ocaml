--- conflicted
+++ resolved
@@ -706,16 +706,12 @@
   | Psig_typext te ->
       line i ppf "Psig_typext\n";
       type_extension i ppf te
-  | Psig_exception te ->
-      line i ppf "Psig_exception\n";
-<<<<<<< HEAD
-      extension_constructor i ppf ext;
   | Psig_effect ext ->
       line i ppf "Psig_effect\n";
       effect_constructor i ppf ext;
-=======
+  | Psig_exception te ->
+      line i ppf "Psig_exception\n";
       type_exception i ppf te
->>>>>>> e37b5c07
   | Psig_module pmd ->
       line i ppf "Psig_module %a\n" fmt_string_loc pmd.pmd_name;
       attributes i ppf pmd.pmd_attributes;
@@ -821,16 +817,12 @@
   | Pstr_typext te ->
       line i ppf "Pstr_typext\n";
       type_extension i ppf te
-  | Pstr_exception te ->
-      line i ppf "Pstr_exception\n";
-<<<<<<< HEAD
-      extension_constructor i ppf ext;
   | Pstr_effect ext ->
       line i ppf "Pstr_effect\n";
       effect_constructor i ppf ext;
-=======
+  | Pstr_exception te ->
+      line i ppf "Pstr_exception\n";
       type_exception i ppf te
->>>>>>> e37b5c07
   | Pstr_module x ->
       line i ppf "Pstr_module\n";
       module_binding i ppf x

/**************************************************************************/
/*                                                                        */
/*                                 OCaml                                  */
/*                                                                        */
/*             Xavier Leroy, projet Cristal, INRIA Rocquencourt           */
/*                                                                        */
/*   Copyright 1996 Institut National de Recherche en Informatique et     */
/*     en Automatique.                                                    */
/*                                                                        */
/*   All rights reserved.  This file is distributed under the terms of    */
/*   the GNU Lesser General Public License version 2.1, with the          */
/*   special exception on linking described in the file LICENSE.          */
/*                                                                        */
/**************************************************************************/

/* The parser definition */

%{
open Location
open Asttypes
open Longident
open Parsetree
open Ast_helper
open Docstrings

let mktyp d = Typ.mk ~loc:(symbol_rloc()) d
let mkpat d = Pat.mk ~loc:(symbol_rloc()) d
let mkexp d = Exp.mk ~loc:(symbol_rloc()) d
let mkmty ?attrs d = Mty.mk ~loc:(symbol_rloc()) ?attrs d
let mksig d = Sig.mk ~loc:(symbol_rloc()) d
let mkmod ?attrs d = Mod.mk ~loc:(symbol_rloc()) ?attrs d
let mkstr d = Str.mk ~loc:(symbol_rloc()) d
let mkclass ?attrs d = Cl.mk ~loc:(symbol_rloc()) ?attrs d
let mkcty ?attrs d = Cty.mk ~loc:(symbol_rloc()) ?attrs d
let mkctf ?attrs ?docs d =
  Ctf.mk ~loc:(symbol_rloc()) ?attrs ?docs d
let mkcf ?attrs ?docs d =
  Cf.mk ~loc:(symbol_rloc()) ?attrs ?docs d

let mkrhs rhs pos = mkloc rhs (rhs_loc pos)

let reloc_pat x = { x with ppat_loc = symbol_rloc () };;
let reloc_exp x = { x with pexp_loc = symbol_rloc () };;

let mkoperator name pos =
  let loc = rhs_loc pos in
  Exp.mk ~loc (Pexp_ident(mkloc (Lident name) loc))

let mkpatvar name pos =
  Pat.mk ~loc:(rhs_loc pos) (Ppat_var (mkrhs name pos))

(*
  Ghost expressions and patterns:
  expressions and patterns that do not appear explicitly in the
  source file they have the loc_ghost flag set to true.
  Then the profiler will not try to instrument them and the
  -annot option will not try to display their type.

  Every grammar rule that generates an element with a location must
  make at most one non-ghost element, the topmost one.

  How to tell whether your location must be ghost:
  A location corresponds to a range of characters in the source file.
  If the location contains a piece of code that is syntactically
  valid (according to the documentation), and corresponds to the
  AST node, then the location must be real; in all other cases,
  it must be ghost.
*)
let ghexp d = Exp.mk ~loc:(symbol_gloc ()) d
let ghpat d = Pat.mk ~loc:(symbol_gloc ()) d
let ghtyp d = Typ.mk ~loc:(symbol_gloc ()) d
let ghloc d = { txt = d; loc = symbol_gloc () }
let ghstr d = Str.mk ~loc:(symbol_gloc()) d
let ghsig d = Sig.mk ~loc:(symbol_gloc()) d

let mkinfix arg1 name arg2 =
  mkexp(Pexp_apply(mkoperator name 2, [Nolabel, arg1; Nolabel, arg2]))

let neg_string f =
  if String.length f > 0 && f.[0] = '-'
  then String.sub f 1 (String.length f - 1)
  else "-" ^ f

let mkuminus name arg =
  match name, arg.pexp_desc with
  | "-", Pexp_constant(Pconst_integer (n,m)) ->
      mkexp(Pexp_constant(Pconst_integer(neg_string n,m)))
  | ("-" | "-."), Pexp_constant(Pconst_float (f, m)) ->
      mkexp(Pexp_constant(Pconst_float(neg_string f, m)))
  | _ ->
      mkexp(Pexp_apply(mkoperator ("~" ^ name) 1, [Nolabel, arg]))

let mkuplus name arg =
  let desc = arg.pexp_desc in
  match name, desc with
  | "+", Pexp_constant(Pconst_integer _)
  | ("+" | "+."), Pexp_constant(Pconst_float _) -> mkexp desc
  | _ ->
      mkexp(Pexp_apply(mkoperator ("~" ^ name) 1, [Nolabel, arg]))

let mkexp_cons consloc args loc =
  Exp.mk ~loc (Pexp_construct(mkloc (Lident "::") consloc, Some args))

let mkpat_cons consloc args loc =
  Pat.mk ~loc (Ppat_construct(mkloc (Lident "::") consloc, Some args))

let rec mktailexp nilloc = function
    [] ->
      let loc = { nilloc with loc_ghost = true } in
      let nil = { txt = Lident "[]"; loc = loc } in
      Exp.mk ~loc (Pexp_construct (nil, None))
  | e1 :: el ->
      let exp_el = mktailexp nilloc el in
      let loc = {loc_start = e1.pexp_loc.loc_start;
               loc_end = exp_el.pexp_loc.loc_end;
               loc_ghost = true}
      in
      let arg = Exp.mk ~loc (Pexp_tuple [e1; exp_el]) in
      mkexp_cons {loc with loc_ghost = true} arg loc

let rec mktailpat nilloc = function
    [] ->
      let loc = { nilloc with loc_ghost = true } in
      let nil = { txt = Lident "[]"; loc = loc } in
      Pat.mk ~loc (Ppat_construct (nil, None))
  | p1 :: pl ->
      let pat_pl = mktailpat nilloc pl in
      let loc = {loc_start = p1.ppat_loc.loc_start;
               loc_end = pat_pl.ppat_loc.loc_end;
               loc_ghost = true}
      in
      let arg = Pat.mk ~loc (Ppat_tuple [p1; pat_pl]) in
      mkpat_cons {loc with loc_ghost = true} arg loc

let mkstrexp e attrs =
  { pstr_desc = Pstr_eval (e, attrs); pstr_loc = e.pexp_loc }

let mkexp_constraint e (t1, t2) =
  match t1, t2 with
  | Some t, None -> ghexp(Pexp_constraint(e, t))
  | _, Some t -> ghexp(Pexp_coerce(e, t1, t))
  | None, None -> assert false

let mkexp_opt_constraint e = function
  | None -> e
  | Some constraint_ -> mkexp_constraint e constraint_

let mkpat_opt_constraint p = function
  | None -> p
  | Some typ -> mkpat (Ppat_constraint(p, typ))

let array_function str name =
  ghloc (Ldot(Lident str, (if !Clflags.fast then "unsafe_" ^ name else name)))

let syntax_error () =
  raise Syntaxerr.Escape_error

let unclosed opening_name opening_num closing_name closing_num =
  raise(Syntaxerr.Error(Syntaxerr.Unclosed(rhs_loc opening_num, opening_name,
                                           rhs_loc closing_num, closing_name)))

let expecting pos nonterm =
    raise Syntaxerr.(Error(Expecting(rhs_loc pos, nonterm)))

let not_expecting pos nonterm =
    raise Syntaxerr.(Error(Not_expecting(rhs_loc pos, nonterm)))

let bigarray_function str name =
  ghloc (Ldot(Ldot(Lident "Bigarray", str), name))

let bigarray_untuplify = function
    { pexp_desc = Pexp_tuple explist; pexp_loc = _ } -> explist
  | exp -> [exp]

let bigarray_get arr arg =
  let get = if !Clflags.fast then "unsafe_get" else "get" in
  match bigarray_untuplify arg with
    [c1] ->
      mkexp(Pexp_apply(ghexp(Pexp_ident(bigarray_function "Array1" get)),
                       [Nolabel, arr; Nolabel, c1]))
  | [c1;c2] ->
      mkexp(Pexp_apply(ghexp(Pexp_ident(bigarray_function "Array2" get)),
                       [Nolabel, arr; Nolabel, c1; Nolabel, c2]))
  | [c1;c2;c3] ->
      mkexp(Pexp_apply(ghexp(Pexp_ident(bigarray_function "Array3" get)),
                       [Nolabel, arr; Nolabel, c1; Nolabel, c2; Nolabel, c3]))
  | coords ->
      mkexp(Pexp_apply(ghexp(Pexp_ident(bigarray_function "Genarray" "get")),
                       [Nolabel, arr; Nolabel, ghexp(Pexp_array coords)]))

let bigarray_set arr arg newval =
  let set = if !Clflags.fast then "unsafe_set" else "set" in
  match bigarray_untuplify arg with
    [c1] ->
      mkexp(Pexp_apply(ghexp(Pexp_ident(bigarray_function "Array1" set)),
                       [Nolabel, arr; Nolabel, c1; Nolabel, newval]))
  | [c1;c2] ->
      mkexp(Pexp_apply(ghexp(Pexp_ident(bigarray_function "Array2" set)),
                       [Nolabel, arr; Nolabel, c1;
                        Nolabel, c2; Nolabel, newval]))
  | [c1;c2;c3] ->
      mkexp(Pexp_apply(ghexp(Pexp_ident(bigarray_function "Array3" set)),
                       [Nolabel, arr; Nolabel, c1;
                        Nolabel, c2; Nolabel, c3; Nolabel, newval]))
  | coords ->
      mkexp(Pexp_apply(ghexp(Pexp_ident(bigarray_function "Genarray" "set")),
                       [Nolabel, arr;
                        Nolabel, ghexp(Pexp_array coords);
                        Nolabel, newval]))

let lapply p1 p2 =
  if !Clflags.applicative_functors
  then Lapply(p1, p2)
  else raise (Syntaxerr.Error(Syntaxerr.Applicative_path (symbol_rloc())))

let exp_of_label lbl pos =
  mkexp (Pexp_ident(mkrhs (Lident(Longident.last lbl)) pos))

let pat_of_label lbl pos =
  mkpat (Ppat_var (mkrhs (Longident.last lbl) pos))

let check_variable vl loc v =
  if List.mem v vl then
    raise Syntaxerr.(Error(Variable_in_scope(loc,v)))

let varify_constructors var_names t =
  let rec loop t =
    let desc =
      match t.ptyp_desc with
      | Ptyp_any -> Ptyp_any
      | Ptyp_var x ->
          check_variable var_names t.ptyp_loc x;
          Ptyp_var x
      | Ptyp_arrow (label,core_type,core_type') ->
          Ptyp_arrow(label, loop core_type, loop core_type')
      | Ptyp_tuple lst -> Ptyp_tuple (List.map loop lst)
      | Ptyp_constr( { txt = Lident s }, []) when List.mem s var_names ->
          Ptyp_var s
      | Ptyp_constr(longident, lst) ->
          Ptyp_constr(longident, List.map loop lst)
      | Ptyp_object (lst, o) ->
          Ptyp_object
            (List.map (fun (s, attrs, t) -> (s, attrs, loop t)) lst, o)
      | Ptyp_class (longident, lst) ->
          Ptyp_class (longident, List.map loop lst)
      | Ptyp_alias(core_type, string) ->
          check_variable var_names t.ptyp_loc string;
          Ptyp_alias(loop core_type, string)
      | Ptyp_variant(row_field_list, flag, lbl_lst_option) ->
          Ptyp_variant(List.map loop_row_field row_field_list,
                       flag, lbl_lst_option)
      | Ptyp_poly(string_lst, core_type) ->
          List.iter (check_variable var_names t.ptyp_loc) string_lst;
          Ptyp_poly(string_lst, loop core_type)
      | Ptyp_package(longident,lst) ->
          Ptyp_package(longident,List.map (fun (n,typ) -> (n,loop typ) ) lst)
      | Ptyp_extension (s, arg) ->
          Ptyp_extension (s, arg)
    in
    {t with ptyp_desc = desc}
  and loop_row_field  =
    function
      | Rtag(label,attrs,flag,lst) ->
          Rtag(label,attrs,flag,List.map loop lst)
      | Rinherit t ->
          Rinherit (loop t)
  in
  loop t

let mk_newtypes newtypes exp =
  List.fold_right (fun newtype exp -> mkexp (Pexp_newtype (newtype, exp)))
    newtypes exp

let wrap_type_annotation newtypes core_type body =
  let exp = mkexp(Pexp_constraint(body,core_type)) in
  let exp = mk_newtypes newtypes exp in
  (exp, ghtyp(Ptyp_poly(newtypes,varify_constructors newtypes core_type)))

let wrap_exp_attrs body (ext, attrs) =
  (* todo: keep exact location for the entire attribute *)
  let body = {body with pexp_attributes = attrs @ body.pexp_attributes} in
  match ext with
  | None -> body
  | Some id -> ghexp(Pexp_extension (id, PStr [mkstrexp body []]))

let mkexp_attrs d attrs =
  wrap_exp_attrs (mkexp d) attrs

let wrap_typ_attrs typ (ext, attrs) =
  (* todo: keep exact location for the entire attribute *)
  let typ = {typ with ptyp_attributes = attrs @ typ.ptyp_attributes} in
  match ext with
  | None -> typ
  | Some id -> ghtyp(Ptyp_extension (id, PTyp typ))

let mktyp_attrs d attrs =
  wrap_typ_attrs (mktyp d) attrs

let wrap_pat_attrs pat (ext, attrs) =
  (* todo: keep exact location for the entire attribute *)
  let pat = {pat with ppat_attributes = attrs @ pat.ppat_attributes} in
  match ext with
  | None -> pat
  | Some id -> ghpat(Ppat_extension (id, PPat (pat, None)))

let mkpat_attrs d attrs =
  wrap_pat_attrs (mkpat d) attrs

let wrap_class_attrs body attrs =
  {body with pcl_attributes = attrs @ body.pcl_attributes}
let wrap_mod_attrs body attrs =
  {body with pmod_attributes = attrs @ body.pmod_attributes}
let wrap_mty_attrs body attrs =
  {body with pmty_attributes = attrs @ body.pmty_attributes}

let wrap_str_ext body ext =
  match ext with
  | None -> body
  | Some id -> ghstr(Pstr_extension ((id, PStr [body]), []))

let mkstr_ext d ext =
  wrap_str_ext (mkstr d) ext

let wrap_sig_ext body ext =
  match ext with
  | None -> body
  | Some id -> ghsig(Psig_extension ((id, PSig [body]), []))

let mksig_ext d ext =
  wrap_sig_ext (mksig d) ext

let text_str pos = Str.text (rhs_text pos)
let text_sig pos = Sig.text (rhs_text pos)
let text_cstr pos = Cf.text (rhs_text pos)
let text_csig pos = Ctf.text (rhs_text pos)
let text_def pos = [Ptop_def (Str.text (rhs_text pos))]

let extra_text text pos items =
  let pre_extras = rhs_pre_extra_text pos in
  let post_extras = rhs_post_extra_text pos in
    text pre_extras @ items @ text post_extras

let extra_str pos items = extra_text Str.text pos items
let extra_sig pos items = extra_text Sig.text pos items
let extra_cstr pos items = extra_text Cf.text pos items
let extra_csig pos items = extra_text Ctf.text pos items
let extra_def pos items =
  extra_text (fun txt -> [Ptop_def (Str.text txt)]) pos items

let extra_rhs_core_type ct ~pos =
  let docs = rhs_info pos in
  { ct with ptyp_attributes = add_info_attrs docs ct.ptyp_attributes }

type let_binding =
  { lb_pattern: pattern;
    lb_expression: expression;
    lb_attributes: attributes;
    lb_docs: docs Lazy.t;
    lb_text: text Lazy.t;
    lb_loc: Location.t; }

type let_bindings =
  { lbs_bindings: let_binding list;
    lbs_rec: rec_flag;
    lbs_extension: string Asttypes.loc option;
    lbs_loc: Location.t }

let mklb (p, e) attrs =
  { lb_pattern = p;
    lb_expression = e;
    lb_attributes = attrs;
    lb_docs = symbol_docs_lazy ();
    lb_text = symbol_text_lazy ();
    lb_loc = symbol_rloc (); }

let mklbs ext rf lb =
  { lbs_bindings = [lb];
    lbs_rec = rf;
    lbs_extension = ext ;
    lbs_loc = symbol_rloc (); }

let addlb lbs lb =
  { lbs with lbs_bindings = lb :: lbs.lbs_bindings }

let val_of_let_bindings lbs =
  let bindings =
    List.map
      (fun lb ->
         Vb.mk ~loc:lb.lb_loc ~attrs:lb.lb_attributes
           ~docs:(Lazy.force lb.lb_docs)
           ~text:(Lazy.force lb.lb_text)
           lb.lb_pattern lb.lb_expression)
      lbs.lbs_bindings
  in
  let str = mkstr(Pstr_value(lbs.lbs_rec, List.rev bindings)) in
  match lbs.lbs_extension with
  | None -> str
  | Some id -> ghstr (Pstr_extension((id, PStr [str]), []))

let expr_of_let_bindings lbs body =
  let bindings =
    List.map
      (fun lb ->
         Vb.mk ~loc:lb.lb_loc ~attrs:lb.lb_attributes
           lb.lb_pattern lb.lb_expression)
      lbs.lbs_bindings
  in
    mkexp_attrs (Pexp_let(lbs.lbs_rec, List.rev bindings, body))
      (lbs.lbs_extension, [])

let class_of_let_bindings lbs body =
  let bindings =
    List.map
      (fun lb ->
         Vb.mk ~loc:lb.lb_loc ~attrs:lb.lb_attributes
           lb.lb_pattern lb.lb_expression)
      lbs.lbs_bindings
  in
    if lbs.lbs_extension <> None then
      raise Syntaxerr.(Error(Not_expecting(lbs.lbs_loc, "extension")));
    mkclass(Pcl_let (lbs.lbs_rec, List.rev bindings, body))


(* Alternatively, we could keep the generic module type in the Parsetree
   and extract the package type during type-checking. In that case,
   the assertions below should be turned into explicit checks. *)
let package_type_of_module_type pmty =
  let err loc s =
    raise (Syntaxerr.Error (Syntaxerr.Invalid_package_type (loc, s)))
  in
  let map_cstr = function
    | Pwith_type (lid, ptyp) ->
        let loc = ptyp.ptype_loc in
        if ptyp.ptype_params <> [] then
          err loc "parametrized types are not supported";
        if ptyp.ptype_cstrs <> [] then
          err loc "constrained types are not supported";
        if ptyp.ptype_private <> Public then
          err loc "private types are not supported";

        (* restrictions below are checked by the 'with_constraint' rule *)
        assert (ptyp.ptype_kind = Ptype_abstract);
        assert (ptyp.ptype_attributes = []);
        let ty =
          match ptyp.ptype_manifest with
          | Some ty -> ty
          | None -> assert false
        in
        (lid, ty)
    | _ ->
        err pmty.pmty_loc "only 'with type t =' constraints are supported"
  in
  match pmty with
  | {pmty_desc = Pmty_ident lid} -> (lid, [])
  | {pmty_desc = Pmty_with({pmty_desc = Pmty_ident lid}, cstrs)} ->
      (lid, List.map map_cstr cstrs)
  | _ ->
      err pmty.pmty_loc
        "only module type identifier and 'with type' constraints are supported"


%}

/* Tokens */

%token AMPERAMPER
%token AMPERSAND
%token AND
%token AS
%token ASSERT
%token BACKQUOTE
%token BANG
%token BAR
%token BARBAR
%token BARRBRACKET
%token BEGIN
%token <char> CHAR
%token CLASS
%token COLON
%token COLONCOLON
%token COLONEQUAL
%token COLONGREATER
%token COMMA
%token CONSTRAINT
%token DO
%token DONE
%token DOT
%token DOTDOT
%token DOWNTO
%token ELSE
%token END
%token EOF
%token EQUAL
%token EXCEPTION
%token EXTERNAL
%token FALSE
%token <string * char option> FLOAT
%token FOR
%token FUN
%token FUNCTION
%token FUNCTOR
%token GREATER
%token GREATERRBRACE
%token GREATERRBRACKET
%token IF
%token IN
%token INCLUDE
%token <string> INFIXOP0
%token <string> INFIXOP1
%token <string> INFIXOP2
%token <string> INFIXOP3
%token <string> INFIXOP4
%token INHERIT
%token INITIALIZER
%token <string * char option> INT
%token <string> LABEL
%token LAZY
%token LBRACE
%token LBRACELESS
%token LBRACKET
%token LBRACKETBAR
%token LBRACKETLESS
%token LBRACKETGREATER
%token LBRACKETPERCENT
%token LBRACKETPERCENTPERCENT
%token LESS
%token LESSMINUS
%token LET
%token <string> LIDENT
%token LPAREN
%token LBRACKETAT
%token LBRACKETATAT
%token LBRACKETATATAT
%token MATCH
%token METHOD
%token MINUS
%token MINUSDOT
%token MINUSGREATER
%token MODULE
%token MUTABLE
%token NEW
%token NONREC
%token OBJECT
%token OF
%token OPEN
%token <string> OPTLABEL
%token OR
/* %token PARSER */
%token PERCENT
%token PLUS
%token PLUSDOT
%token PLUSEQ
%token <string> PREFIXOP
%token PRIVATE
%token QUESTION
%token QUOTE
%token RBRACE
%token RBRACKET
%token REC
%token RPAREN
%token SEMI
%token SEMISEMI
%token SHARP
%token <string> SHARPOP
%token SIG
%token STAR
%token <string * string option> STRING
%token STRUCT
%token THEN
%token TILDE
%token TO
%token TRUE
%token TRY
%token TYPE
%token <string> UIDENT
%token UNDERSCORE
%token VAL
%token VIRTUAL
%token WHEN
%token WHILE
%token WITH
%token <string * Location.t> COMMENT
%token <Docstrings.docstring> DOCSTRING

%token EOL

/* Precedences and associativities.

Tokens and rules have precedences.  A reduce/reduce conflict is resolved
in favor of the first rule (in source file order).  A shift/reduce conflict
is resolved by comparing the precedence and associativity of the token to
be shifted with those of the rule to be reduced.

By default, a rule has the precedence of its rightmost terminal (if any).

When there is a shift/reduce conflict between a rule and a token that
have the same precedence, it is resolved using the associativity:
if the token is left-associative, the parser will reduce; if
right-associative, the parser will shift; if non-associative,
the parser will declare a syntax error.

We will only use associativities with operators of the kind  x * x -> x
for example, in the rules of the form    expr: expr BINOP expr
in all other cases, we define two precedences if needed to resolve
conflicts.

The precedences must be listed from low to high.
*/

%nonassoc IN
%nonassoc below_SEMI
%nonassoc SEMI                          /* below EQUAL ({lbl=...; lbl=...}) */
%nonassoc LET                           /* above SEMI ( ...; let ... in ...) */
%nonassoc below_WITH
%nonassoc FUNCTION WITH                 /* below BAR  (match ... with ...) */
%nonassoc AND             /* above WITH (module rec A: SIG with ... and ...) */
%nonassoc THEN                          /* below ELSE (if ... then ...) */
%nonassoc ELSE                          /* (if ... then ... else ...) */
%nonassoc LESSMINUS                     /* below COLONEQUAL (lbl <- x := e) */
%right    COLONEQUAL                    /* expr (e := e := e) */
%nonassoc AS
%left     BAR                           /* pattern (p|p|p) */
%nonassoc below_COMMA
%left     COMMA                         /* expr/expr_comma_list (e,e,e) */
%right    MINUSGREATER                  /* core_type2 (t -> t -> t) */
%right    OR BARBAR                     /* expr (e || e || e) */
%right    AMPERSAND AMPERAMPER          /* expr (e && e && e) */
%nonassoc below_EQUAL
%left     INFIXOP0 EQUAL LESS GREATER   /* expr (e OP e OP e) */
%right    INFIXOP1                      /* expr (e OP e OP e) */
%nonassoc below_LBRACKETAT
%nonassoc LBRACKETAT
%nonassoc LBRACKETATAT
%right    COLONCOLON                    /* expr (e :: e :: e) */
%left     INFIXOP2 PLUS PLUSDOT MINUS MINUSDOT PLUSEQ /* expr (e OP e OP e) */
%left     PERCENT INFIXOP3 STAR                 /* expr (e OP e OP e) */
%right    INFIXOP4                      /* expr (e OP e OP e) */
%nonassoc prec_unary_minus prec_unary_plus /* unary - */
%nonassoc prec_constant_constructor     /* cf. simple_expr (C versus C x) */
%nonassoc prec_constr_appl              /* above AS BAR COLONCOLON COMMA */
%nonassoc below_SHARP
%nonassoc SHARP                         /* simple_expr/toplevel_directive */
%left     SHARPOP
%nonassoc below_DOT
%nonassoc DOT
/* Finally, the first tokens of simple_expr are above everything else. */
%nonassoc BACKQUOTE BANG BEGIN CHAR FALSE FLOAT INT
          LBRACE LBRACELESS LBRACKET LBRACKETBAR LIDENT LPAREN
          NEW PREFIXOP STRING TRUE UIDENT
          LBRACKETPERCENT LBRACKETPERCENTPERCENT


/* Entry points */

%start implementation                   /* for implementation files */
%type <Parsetree.structure> implementation
%start interface                        /* for interface files */
%type <Parsetree.signature> interface
%start toplevel_phrase                  /* for interactive use */
%type <Parsetree.toplevel_phrase> toplevel_phrase
%start use_file                         /* for the #use directive */
%type <Parsetree.toplevel_phrase list> use_file
%start parse_core_type
%type <Parsetree.core_type> parse_core_type
%start parse_expression
%type <Parsetree.expression> parse_expression
%start parse_pattern
%type <Parsetree.pattern> parse_pattern
%%

/* Entry points */

implementation:
    structure EOF                        { extra_str 1 $1 }
;
interface:
    signature EOF                        { extra_sig 1 $1 }
;
toplevel_phrase:
    top_structure SEMISEMI               { Ptop_def (extra_str 1 $1) }
  | toplevel_directive SEMISEMI          { $1 }
  | EOF                                  { raise End_of_file }
;
top_structure:
    seq_expr post_item_attributes
      { (text_str 1) @ [mkstrexp $1 $2] }
  | top_structure_tail
      { $1 }
;
top_structure_tail:
    /* empty */                          { [] }
  | structure_item top_structure_tail    { (text_str 1) @ $1 :: $2 }
;
use_file:
    use_file_body                        { extra_def 1 $1 }
;
use_file_body:
    use_file_tail                        { $1 }
  | seq_expr post_item_attributes use_file_tail
      { (text_def 1) @ Ptop_def[mkstrexp $1 $2] :: $3 }
;
use_file_tail:
    EOF
      { [] }
  | SEMISEMI EOF
      { text_def 1 }
  | SEMISEMI seq_expr post_item_attributes use_file_tail
      {  mark_rhs_docs 2 3;
        (text_def 1) @ (text_def 2) @ Ptop_def[mkstrexp $2 $3] :: $4 }
  | SEMISEMI structure_item use_file_tail
      { (text_def 1) @ (text_def 2) @ Ptop_def[$2] :: $3 }
  | SEMISEMI toplevel_directive use_file_tail
      {  mark_rhs_docs 2 3;
        (text_def 1) @ (text_def 2) @ $2 :: $3 }
  | structure_item use_file_tail
      { (text_def 1) @ Ptop_def[$1] :: $2 }
  | toplevel_directive use_file_tail
      { mark_rhs_docs 1 1;
        (text_def 1) @ $1 :: $2 }
;
parse_core_type:
    core_type EOF { $1 }
;
parse_expression:
    seq_expr EOF { $1 }
;
parse_pattern:
    pattern EOF { $1 }
;

/* Module expressions */

functor_arg:
    LPAREN RPAREN
      { mkrhs "*" 2, None }
  | LPAREN functor_arg_name COLON module_type RPAREN
      { mkrhs $2 2, Some $4 }
;

functor_arg_name:
    UIDENT     { $1 }
  | UNDERSCORE { "_" }
;

functor_args:
    functor_args functor_arg
      { $2 :: $1 }
  | functor_arg
      { [ $1 ] }
;

module_expr:
    mod_longident
      { mkmod(Pmod_ident (mkrhs $1 1)) }
  | STRUCT attributes structure END
      { mkmod ~attrs:$2 (Pmod_structure(extra_str 3 $3)) }
  | STRUCT attributes structure error
      { unclosed "struct" 1 "end" 4 }
  | FUNCTOR attributes functor_args MINUSGREATER module_expr
      { let modexp =
          List.fold_left
            (fun acc (n, t) -> mkmod(Pmod_functor(n, t, acc)))
            $5 $3
        in wrap_mod_attrs modexp $2 }
  | module_expr LPAREN module_expr RPAREN
      { mkmod(Pmod_apply($1, $3)) }
  | module_expr LPAREN RPAREN
      { mkmod(Pmod_apply($1, mkmod (Pmod_structure []))) }
  | module_expr LPAREN module_expr error
      { unclosed "(" 2 ")" 4 }
  | LPAREN module_expr COLON module_type RPAREN
      { mkmod(Pmod_constraint($2, $4)) }
  | LPAREN module_expr COLON module_type error
      { unclosed "(" 1 ")" 5 }
  | LPAREN module_expr RPAREN
      { $2 }
  | LPAREN module_expr error
      { unclosed "(" 1 ")" 3 }
  | LPAREN VAL attributes expr RPAREN
      { mkmod ~attrs:$3 (Pmod_unpack $4)}
  | LPAREN VAL attributes expr COLON package_type RPAREN
      { mkmod ~attrs:$3
          (Pmod_unpack(
               ghexp(Pexp_constraint($4, ghtyp(Ptyp_package $6))))) }
  | LPAREN VAL attributes expr COLON package_type COLONGREATER package_type
    RPAREN
      { mkmod ~attrs:$3
          (Pmod_unpack(
               ghexp(Pexp_coerce($4, Some(ghtyp(Ptyp_package $6)),
                                 ghtyp(Ptyp_package $8))))) }
  | LPAREN VAL attributes expr COLONGREATER package_type RPAREN
      { mkmod ~attrs:$3
          (Pmod_unpack(
               ghexp(Pexp_coerce($4, None, ghtyp(Ptyp_package $6))))) }
  | LPAREN VAL attributes expr COLON error
      { unclosed "(" 1 ")" 6 }
  | LPAREN VAL attributes expr COLONGREATER error
      { unclosed "(" 1 ")" 6 }
  | LPAREN VAL attributes expr error
      { unclosed "(" 1 ")" 5 }
  | module_expr attribute
      { Mod.attr $1 $2 }
  | extension
      { mkmod(Pmod_extension $1) }
;

structure:
    seq_expr post_item_attributes structure_tail
      { mark_rhs_docs 1 2;
        (text_str 1) @ mkstrexp $1 $2 :: $3 }
  | structure_tail { $1 }
;
structure_tail:
    /* empty */          { [] }
  | SEMISEMI structure   { (text_str 1) @ $2 }
  | structure_item structure_tail { (text_str 1) @ $1 :: $2 }
;
structure_item:
    let_bindings
      { val_of_let_bindings $1 }
  | primitive_declaration
      { let (body, ext) = $1 in mkstr_ext (Pstr_primitive body) ext }
  | value_description
      { let (body, ext) = $1 in mkstr_ext (Pstr_primitive body) ext }
  | type_declarations
      { let (nr, l, ext ) = $1 in mkstr_ext (Pstr_type (nr, List.rev l)) ext }
  | str_type_extension
      { let (l, ext) = $1 in mkstr_ext (Pstr_typext l) ext }
  | str_exception_declaration
      { let (l, ext) = $1 in mkstr_ext (Pstr_exception l) ext }
  | module_binding
      { let (body, ext) = $1 in mkstr_ext (Pstr_module body) ext }
  | rec_module_bindings
      { let (l, ext) = $1 in mkstr_ext (Pstr_recmodule(List.rev l)) ext }
  | module_type_declaration
      { let (body, ext) = $1 in mkstr_ext (Pstr_modtype body) ext }
  | open_statement
      { let (body, ext) = $1 in mkstr_ext (Pstr_open body) ext }
  | class_declarations
      { let (l, ext) = $1 in mkstr_ext (Pstr_class (List.rev l)) ext }
  | class_type_declarations
      { let (l, ext) = $1 in mkstr_ext (Pstr_class_type (List.rev l)) ext }
  | str_include_statement
      { let (body, ext) = $1 in mkstr_ext (Pstr_include body) ext }
  | item_extension post_item_attributes
      { mkstr(Pstr_extension ($1, (add_docs_attrs (symbol_docs ()) $2))) }
  | floating_attribute
      { mark_symbol_docs ();
        mkstr(Pstr_attribute $1) }
;
str_include_statement:
    INCLUDE ext_attributes module_expr post_item_attributes
      { let (ext, attrs) = $2 in
        Incl.mk $3 ~attrs:(attrs@$4)
            ~loc:(symbol_rloc()) ~docs:(symbol_docs ())
      , ext }
;
module_binding_body:
    EQUAL module_expr
      { $2 }
  | COLON module_type EQUAL module_expr
      { mkmod(Pmod_constraint($4, $2)) }
  | functor_arg module_binding_body
      { mkmod(Pmod_functor(fst $1, snd $1, $2)) }
;
module_binding:
    MODULE ext_attributes UIDENT module_binding_body post_item_attributes
      { let (ext, attrs) = $2 in
        Mb.mk (mkrhs $3 3) $4 ~attrs:(attrs@$5)
            ~loc:(symbol_rloc ()) ~docs:(symbol_docs ())
      , ext }
;
rec_module_bindings:
    rec_module_binding                     { let (b, ext) = $1 in ([b], ext) }
  | rec_module_bindings and_module_binding
      { let (l, ext) = $1 in ($2 :: l, ext) }
;
rec_module_binding:
    MODULE ext_attributes REC UIDENT module_binding_body post_item_attributes
      { let (ext, attrs) = $2 in
        Mb.mk (mkrhs $4 4) $5 ~attrs:(attrs@$6)
            ~loc:(symbol_rloc ()) ~docs:(symbol_docs ())
      , ext }
;
and_module_binding:
    AND attributes UIDENT module_binding_body post_item_attributes
      { Mb.mk (mkrhs $3 3) $4 ~attrs:($2@$5) ~loc:(symbol_rloc ())
               ~text:(symbol_text ()) ~docs:(symbol_docs ()) }
;

/* Module types */

module_type:
    mty_longident
      { mkmty(Pmty_ident (mkrhs $1 1)) }
  | SIG attributes signature END
      { mkmty ~attrs:$2 (Pmty_signature (extra_sig 3 $3)) }
  | SIG attributes signature error
      { unclosed "sig" 1 "end" 4 }
  | FUNCTOR attributes functor_args MINUSGREATER module_type
      %prec below_WITH
      { let mty =
          List.fold_left
            (fun acc (n, t) -> mkmty(Pmty_functor(n, t, acc)))
            $5 $3
        in wrap_mty_attrs mty $2 }
  | module_type MINUSGREATER module_type
      %prec below_WITH
      { mkmty(Pmty_functor(mknoloc "_", Some $1, $3)) }
  | module_type WITH with_constraints
      { mkmty(Pmty_with($1, List.rev $3)) }
  | MODULE TYPE OF attributes module_expr %prec below_LBRACKETAT
      { mkmty ~attrs:$4 (Pmty_typeof $5) }
/*  | LPAREN MODULE mod_longident RPAREN
      { mkmty (Pmty_alias (mkrhs $3 3)) } */
  | LPAREN module_type RPAREN
      { $2 }
  | LPAREN module_type error
      { unclosed "(" 1 ")" 3 }
  | extension
      { mkmty(Pmty_extension $1) }
  | module_type attribute
      { Mty.attr $1 $2 }
;
signature:
    /* empty */          { [] }
  | SEMISEMI signature   { (text_sig 1) @ $2 }
  | signature_item signature { (text_sig 1) @ $1 :: $2 }
;
signature_item:
    value_description
      { let (body, ext) = $1 in mksig_ext (Psig_value body) ext }
  | primitive_declaration
      { let (body, ext) = $1 in mksig_ext (Psig_value body) ext}
  | type_declarations
      { let (nr, l, ext) = $1 in mksig_ext (Psig_type (nr, List.rev l)) ext }
  | sig_type_extension
      { let (l, ext) = $1 in mksig_ext (Psig_typext l) ext }
  | sig_exception_declaration
      { let (l, ext) = $1 in mksig_ext (Psig_exception l) ext }
  | module_declaration
      { let (body, ext) = $1 in mksig_ext (Psig_module body) ext }
  | module_alias
      { let (body, ext) = $1 in mksig_ext (Psig_module body) ext }
  | rec_module_declarations
      { let (l, ext) = $1 in mksig_ext (Psig_recmodule (List.rev l)) ext }
  | module_type_declaration
      { let (body, ext) = $1 in mksig_ext (Psig_modtype body) ext }
  | open_statement
      { let (body, ext) = $1 in mksig_ext (Psig_open body) ext }
  | sig_include_statement
      { let (body, ext) = $1 in mksig_ext (Psig_include body) ext }
  | class_descriptions
      { let (l, ext) = $1 in mksig_ext (Psig_class (List.rev l)) ext }
  | class_type_declarations
      { let (l, ext) = $1 in mksig_ext (Psig_class_type (List.rev l)) ext }
  | item_extension post_item_attributes
      { mksig(Psig_extension ($1, (add_docs_attrs (symbol_docs ()) $2))) }
  | floating_attribute
      { mark_symbol_docs ();
        mksig(Psig_attribute $1) }
;
open_statement:
  | OPEN override_flag ext_attributes mod_longident post_item_attributes
      { let (ext, attrs) = $3 in
        Opn.mk (mkrhs $4 4) ~override:$2 ~attrs:(attrs@$5)
          ~loc:(symbol_rloc()) ~docs:(symbol_docs ())
      , ext}
;
sig_include_statement:
    INCLUDE ext_attributes module_type post_item_attributes %prec below_WITH
      { let (ext, attrs) = $2 in
        Incl.mk $3 ~attrs:(attrs@$4)
            ~loc:(symbol_rloc()) ~docs:(symbol_docs ())
      , ext}
;
module_declaration_body:
    COLON module_type
      { $2 }
  | LPAREN UIDENT COLON module_type RPAREN module_declaration_body
      { mkmty(Pmty_functor(mkrhs $2 2, Some $4, $6)) }
  | LPAREN RPAREN module_declaration_body
      { mkmty(Pmty_functor(mkrhs "*" 1, None, $3)) }
;
module_declaration:
    MODULE ext_attributes UIDENT module_declaration_body post_item_attributes
      { let (ext, attrs) = $2 in
        Md.mk (mkrhs $3 3) $4 ~attrs:(attrs@$5)
          ~loc:(symbol_rloc()) ~docs:(symbol_docs ())
      , ext }
;
module_alias:
    MODULE ext_attributes UIDENT EQUAL mod_longident post_item_attributes
      { let (ext, attrs) = $2 in
        Md.mk (mkrhs $3 3)
          (Mty.alias ~loc:(rhs_loc 5) (mkrhs $5 5)) ~attrs:(attrs@$6)
             ~loc:(symbol_rloc()) ~docs:(symbol_docs ())
      , ext }
;
rec_module_declarations:
    rec_module_declaration
      { let (body, ext) = $1 in ([body], ext) }
  | rec_module_declarations and_module_declaration
      { let (l, ext) = $1 in ($2 :: l, ext) }
;
rec_module_declaration:
    MODULE ext_attributes REC UIDENT COLON module_type post_item_attributes
      { let (ext, attrs) = $2 in
        Md.mk (mkrhs $4 4) $6 ~attrs:(attrs@$7)
            ~loc:(symbol_rloc()) ~docs:(symbol_docs ())
      , ext}
;
and_module_declaration:
    AND attributes UIDENT COLON module_type post_item_attributes
      { Md.mk (mkrhs $3 3) $5 ~attrs:($2@$6) ~loc:(symbol_rloc())
              ~text:(symbol_text()) ~docs:(symbol_docs()) }
;
module_type_declaration_body:
    /* empty */               { None }
  | EQUAL module_type         { Some $2 }
;
module_type_declaration:
    MODULE TYPE ext_attributes ident module_type_declaration_body
    post_item_attributes
      { let (ext, attrs) = $3 in
        Mtd.mk (mkrhs $4 4) ?typ:$5 ~attrs:(attrs@$6)
          ~loc:(symbol_rloc()) ~docs:(symbol_docs ())
      , ext }
;
/* Class expressions */

class_declarations:
    class_declaration
      { let (body, ext) = $1 in ([body], ext) }
  | class_declarations and_class_declaration
      { let (l, ext) = $1 in ($2 :: l, ext) }
;
class_declaration:
    CLASS ext_attributes virtual_flag class_type_parameters LIDENT
    class_fun_binding post_item_attributes
      { let (ext, attrs) = $2 in
        Ci.mk (mkrhs $5 5) $6 ~virt:$3 ~params:$4 ~attrs:(attrs@$7)
            ~loc:(symbol_rloc ()) ~docs:(symbol_docs ())
      , ext }
;
and_class_declaration:
    AND attributes virtual_flag class_type_parameters LIDENT class_fun_binding
    post_item_attributes
      { Ci.mk (mkrhs $5 5) $6 ~virt:$3 ~params:$4
         ~attrs:($2@$7) ~loc:(symbol_rloc ())
         ~text:(symbol_text ()) ~docs:(symbol_docs ()) }
;
class_fun_binding:
    EQUAL class_expr
      { $2 }
  | COLON class_type EQUAL class_expr
      { mkclass(Pcl_constraint($4, $2)) }
  | labeled_simple_pattern class_fun_binding
      { let (l,o,p) = $1 in mkclass(Pcl_fun(l, o, p, $2)) }
;
class_type_parameters:
    /*empty*/                                   { [] }
  | LBRACKET type_parameter_list RBRACKET       { List.rev $2 }
;
class_fun_def:
    labeled_simple_pattern MINUSGREATER class_expr
      { let (l,o,p) = $1 in mkclass(Pcl_fun(l, o, p, $3)) }
  | labeled_simple_pattern class_fun_def
      { let (l,o,p) = $1 in mkclass(Pcl_fun(l, o, p, $2)) }
;
class_expr:
    class_simple_expr
      { $1 }
  | FUN attributes class_fun_def
      { wrap_class_attrs $3 $2 }
  | class_simple_expr simple_labeled_expr_list
      { mkclass(Pcl_apply($1, List.rev $2)) }
  | let_bindings IN class_expr
      { class_of_let_bindings $1 $3 }
  | class_expr attribute
      { Cl.attr $1 $2 }
  | extension
      { mkclass(Pcl_extension $1) }
;
class_simple_expr:
    LBRACKET core_type_comma_list RBRACKET class_longident
      { mkclass(Pcl_constr(mkloc $4 (rhs_loc 4), List.rev $2)) }
  | class_longident
      { mkclass(Pcl_constr(mkrhs $1 1, [])) }
  | OBJECT attributes class_structure END
      { mkclass ~attrs:$2 (Pcl_structure $3) }
  | OBJECT attributes class_structure error
      { unclosed "object" 1 "end" 4 }
  | LPAREN class_expr COLON class_type RPAREN
      { mkclass(Pcl_constraint($2, $4)) }
  | LPAREN class_expr COLON class_type error
      { unclosed "(" 1 ")" 5 }
  | LPAREN class_expr RPAREN
      { $2 }
  | LPAREN class_expr error
      { unclosed "(" 1 ")" 3 }
;
class_structure:
  |  class_self_pattern class_fields
       { Cstr.mk $1 (extra_cstr 2 (List.rev $2)) }
;
class_self_pattern:
    LPAREN pattern RPAREN
      { reloc_pat $2 }
  | LPAREN pattern COLON core_type RPAREN
      { mkpat(Ppat_constraint($2, $4)) }
  | /* empty */
      { ghpat(Ppat_any) }
;
class_fields:
    /* empty */
      { [] }
  | class_fields class_field
      { $2 :: (text_cstr 2) @ $1 }
;
class_field:
  | INHERIT override_flag attributes class_expr parent_binder
    post_item_attributes
      { mkcf (Pcf_inherit ($2, $4, $5)) ~attrs:($3@$6) ~docs:(symbol_docs ()) }
  | VAL value post_item_attributes
      { let v, attrs = $2 in
        mkcf (Pcf_val v) ~attrs:(attrs@$3) ~docs:(symbol_docs ()) }
  | METHOD method_ post_item_attributes
      { let meth, attrs = $2 in
        mkcf (Pcf_method meth) ~attrs:(attrs@$3) ~docs:(symbol_docs ()) }
  | CONSTRAINT attributes constrain_field post_item_attributes
      { mkcf (Pcf_constraint $3) ~attrs:($2@$4) ~docs:(symbol_docs ()) }
  | INITIALIZER attributes seq_expr post_item_attributes
      { mkcf (Pcf_initializer $3) ~attrs:($2@$4) ~docs:(symbol_docs ()) }
  | item_extension post_item_attributes
      { mkcf (Pcf_extension $1) ~attrs:$2 ~docs:(symbol_docs ()) }
  | floating_attribute
      { mark_symbol_docs ();
        mkcf (Pcf_attribute $1) }
;
parent_binder:
    AS LIDENT
          { Some $2 }
  | /* empty */
          { None }
;
value:
/* TODO: factorize these rules (also with method): */
    override_flag attributes MUTABLE VIRTUAL label COLON core_type
      { if $1 = Override then syntax_error ();
        (mkloc $5 (rhs_loc 5), Mutable, Cfk_virtual $7), $2 }
  | override_flag attributes VIRTUAL mutable_flag label COLON core_type
      { if $1 = Override then syntax_error ();
        (mkrhs $5 5, $4, Cfk_virtual $7), $2 }
  | override_flag attributes mutable_flag label EQUAL seq_expr
      { (mkrhs $4 4, $3, Cfk_concrete ($1, $6)), $2 }
  | override_flag attributes mutable_flag label type_constraint EQUAL seq_expr
      {
       let e = mkexp_constraint $7 $5 in
       (mkrhs $4 4, $3, Cfk_concrete ($1, e)), $2
      }
;
method_:
/* TODO: factorize those rules... */
    override_flag attributes PRIVATE VIRTUAL label COLON poly_type
      { if $1 = Override then syntax_error ();
        (mkloc $5 (rhs_loc 5), Private, Cfk_virtual $7), $2 }
  | override_flag attributes VIRTUAL private_flag label COLON poly_type
      { if $1 = Override then syntax_error ();
        (mkloc $5 (rhs_loc 5), $4, Cfk_virtual $7), $2 }
  | override_flag attributes private_flag label strict_binding
      { (mkloc $4 (rhs_loc 4), $3,
        Cfk_concrete ($1, ghexp(Pexp_poly ($5, None)))), $2 }
  | override_flag attributes private_flag label COLON poly_type EQUAL seq_expr
      { (mkloc $4 (rhs_loc 4), $3,
        Cfk_concrete ($1, ghexp(Pexp_poly($8, Some $6)))), $2 }
  | override_flag attributes private_flag label COLON TYPE lident_list
    DOT core_type EQUAL seq_expr
      { let exp, poly = wrap_type_annotation $7 $9 $11 in
        (mkloc $4 (rhs_loc 4), $3,
        Cfk_concrete ($1, ghexp(Pexp_poly(exp, Some poly)))), $2 }
;

/* Class types */

class_type:
    class_signature
      { $1 }
  | QUESTION LIDENT COLON simple_core_type_or_tuple MINUSGREATER
    class_type
      { mkcty(Pcty_arrow(Optional $2 , $4, $6)) }
  | OPTLABEL simple_core_type_or_tuple MINUSGREATER class_type
      { mkcty(Pcty_arrow(Optional $1, $2, $4)) }
  | LIDENT COLON simple_core_type_or_tuple MINUSGREATER class_type
      { mkcty(Pcty_arrow(Labelled $1, $3, $5)) }
  | simple_core_type_or_tuple MINUSGREATER class_type
      { mkcty(Pcty_arrow(Nolabel, $1, $3)) }
 ;
class_signature:
    LBRACKET core_type_comma_list RBRACKET clty_longident
      { mkcty(Pcty_constr (mkloc $4 (rhs_loc 4), List.rev $2)) }
  | clty_longident
      { mkcty(Pcty_constr (mkrhs $1 1, [])) }
  | OBJECT attributes class_sig_body END
      { mkcty ~attrs:$2 (Pcty_signature $3) }
  | OBJECT attributes class_sig_body error
      { unclosed "object" 1 "end" 4 }
  | class_signature attribute
      { Cty.attr $1 $2 }
  | extension
      { mkcty(Pcty_extension $1) }
;
class_sig_body:
    class_self_type class_sig_fields
      { Csig.mk $1 (extra_csig 2 (List.rev $2)) }
;
class_self_type:
    LPAREN core_type RPAREN
      { $2 }
  | /* empty */
      { mktyp(Ptyp_any) }
;
class_sig_fields:
    /* empty */                                 { [] }
| class_sig_fields class_sig_field     { $2 :: (text_csig 2) @ $1 }
;
class_sig_field:
    INHERIT attributes class_signature post_item_attributes
      { mkctf (Pctf_inherit $3) ~attrs:($2@$4) ~docs:(symbol_docs ()) }
  | VAL attributes value_type post_item_attributes
      { mkctf (Pctf_val $3) ~attrs:($2@$4) ~docs:(symbol_docs ()) }
  | METHOD attributes private_virtual_flags label COLON poly_type post_item_attributes
      {
       let (p, v) = $3 in
       mkctf (Pctf_method ($4, p, v, $6)) ~attrs:($2@$7) ~docs:(symbol_docs ())
      }
  | CONSTRAINT attributes constrain_field post_item_attributes
      { mkctf (Pctf_constraint $3) ~attrs:($2@$4) ~docs:(symbol_docs ()) }
  | item_extension post_item_attributes
      { mkctf (Pctf_extension $1) ~attrs:$2 ~docs:(symbol_docs ()) }
  | floating_attribute
      { mark_symbol_docs ();
        mkctf(Pctf_attribute $1) }
;
value_type:
    VIRTUAL mutable_flag label COLON core_type
      { $3, $2, Virtual, $5 }
  | MUTABLE virtual_flag label COLON core_type
      { $3, Mutable, $2, $5 }
  | label COLON core_type
      { $1, Immutable, Concrete, $3 }
;
constrain:
        core_type EQUAL core_type          { $1, $3, symbol_rloc() }
;
constrain_field:
        core_type EQUAL core_type          { $1, $3 }
;
class_descriptions:
    class_description
      { let (body, ext) = $1 in ([body],ext) }
  | class_descriptions and_class_description
      { let (l, ext) = $1 in ($2 :: l, ext) }
;
class_description:
    CLASS ext_attributes virtual_flag class_type_parameters LIDENT COLON
    class_type post_item_attributes
      { let (ext, attrs) = $2 in
        Ci.mk (mkrhs $5 5) $7 ~virt:$3 ~params:$4 ~attrs:(attrs@$8)
            ~loc:(symbol_rloc ()) ~docs:(symbol_docs ())
      , ext }
;
and_class_description:
    AND attributes virtual_flag class_type_parameters LIDENT COLON class_type
    post_item_attributes
      { Ci.mk (mkrhs $5 5) $7 ~virt:$3 ~params:$4
              ~attrs:($2@$8) ~loc:(symbol_rloc ())
              ~text:(symbol_text ()) ~docs:(symbol_docs ()) }
;
class_type_declarations:
    class_type_declaration
      { let (body, ext) = $1 in ([body],ext) }
  | class_type_declarations and_class_type_declaration
      { let (l, ext) = $1 in ($2 :: l, ext) }
;
class_type_declaration:
    CLASS TYPE ext_attributes virtual_flag class_type_parameters LIDENT EQUAL
    class_signature post_item_attributes
      { let (ext, attrs) = $3 in
        Ci.mk (mkrhs $6 6) $8 ~virt:$4 ~params:$5 ~attrs:(attrs@$9)
            ~loc:(symbol_rloc ()) ~docs:(symbol_docs ())
      , ext}
;
and_class_type_declaration:
    AND attributes virtual_flag class_type_parameters LIDENT EQUAL
    class_signature post_item_attributes
      { Ci.mk (mkrhs $5 5) $7 ~virt:$3 ~params:$4
         ~attrs:($2@$8) ~loc:(symbol_rloc ())
         ~text:(symbol_text ()) ~docs:(symbol_docs ()) }
;

/* Core expressions */

seq_expr:
  | expr        %prec below_SEMI  { $1 }
  | expr SEMI                     { reloc_exp $1 }
  | expr SEMI seq_expr            { mkexp(Pexp_sequence($1, $3)) }
;
labeled_simple_pattern:
    QUESTION LPAREN label_let_pattern opt_default RPAREN
      { (Optional (fst $3), $4, snd $3) }
  | QUESTION label_var
      { (Optional (fst $2), None, snd $2) }
  | OPTLABEL LPAREN let_pattern opt_default RPAREN
      { (Optional $1, $4, $3) }
  | OPTLABEL pattern_var
      { (Optional $1, None, $2) }
  | TILDE LPAREN label_let_pattern RPAREN
      { (Labelled (fst $3), None, snd $3) }
  | TILDE label_var
      { (Labelled (fst $2), None, snd $2) }
  | LABEL simple_pattern
      { (Labelled $1, None, $2) }
  | simple_pattern
      { (Nolabel, None, $1) }
;
pattern_var:
    LIDENT            { mkpat(Ppat_var (mkrhs $1 1)) }
  | UNDERSCORE        { mkpat Ppat_any }
;
opt_default:
    /* empty */                         { None }
  | EQUAL seq_expr                      { Some $2 }
;
label_let_pattern:
    label_var
      { $1 }
  | label_var COLON core_type
      { let (lab, pat) = $1 in (lab, mkpat(Ppat_constraint(pat, $3))) }
;
label_var:
    LIDENT    { ($1, mkpat(Ppat_var (mkrhs $1 1))) }
;
let_pattern:
    pattern
      { $1 }
  | pattern COLON core_type
      { mkpat(Ppat_constraint($1, $3)) }
;
expr:
    simple_expr %prec below_SHARP
      { $1 }
  | simple_expr simple_labeled_expr_list
      { mkexp(Pexp_apply($1, List.rev $2)) }
  | let_bindings IN seq_expr
      { expr_of_let_bindings $1 $3 }
  | LET MODULE ext_attributes UIDENT module_binding_body IN seq_expr
      { mkexp_attrs (Pexp_letmodule(mkrhs $4 4, $5, $7)) $3 }
  | LET OPEN override_flag ext_attributes mod_longident IN seq_expr
      { mkexp_attrs (Pexp_open($3, mkrhs $5 5, $7)) $4 }
  | FUNCTION ext_attributes opt_bar match_cases
      { mkexp_attrs (Pexp_function(List.rev $4)) $2 }
  | FUN ext_attributes labeled_simple_pattern fun_def
      { let (l,o,p) = $3 in
        mkexp_attrs (Pexp_fun(l, o, p, $4)) $2 }
  | FUN ext_attributes LPAREN TYPE lident_list RPAREN fun_def
      { mkexp_attrs (mk_newtypes $5 $7).pexp_desc $2 }
  | MATCH ext_attributes seq_expr WITH opt_bar match_cases
      { mkexp_attrs (Pexp_match($3, List.rev $6)) $2 }
  | TRY ext_attributes seq_expr WITH opt_bar match_cases
      { mkexp_attrs (Pexp_try($3, List.rev $6)) $2 }
  | TRY ext_attributes seq_expr WITH error
      { syntax_error() }
  | expr_comma_list %prec below_COMMA
      { mkexp(Pexp_tuple(List.rev $1)) }
  | constr_longident simple_expr %prec below_SHARP
      { mkexp(Pexp_construct(mkrhs $1 1, Some $2)) }
  | name_tag simple_expr %prec below_SHARP
      { mkexp(Pexp_variant($1, Some $2)) }
  | IF ext_attributes seq_expr THEN expr ELSE expr
      { mkexp_attrs(Pexp_ifthenelse($3, $5, Some $7)) $2 }
  | IF ext_attributes seq_expr THEN expr
      { mkexp_attrs (Pexp_ifthenelse($3, $5, None)) $2 }
  | WHILE ext_attributes seq_expr DO seq_expr DONE
      { mkexp_attrs (Pexp_while($3, $5)) $2 }
  | FOR ext_attributes pattern EQUAL seq_expr direction_flag seq_expr DO
    seq_expr DONE
      { mkexp_attrs(Pexp_for($3, $5, $7, $6, $9)) $2 }
  | expr COLONCOLON expr
      { mkexp_cons (rhs_loc 2) (ghexp(Pexp_tuple[$1;$3])) (symbol_rloc()) }
  | LPAREN COLONCOLON RPAREN LPAREN expr COMMA expr RPAREN
      { mkexp_cons (rhs_loc 2) (ghexp(Pexp_tuple[$5;$7])) (symbol_rloc()) }
  | expr INFIXOP0 expr
      { mkinfix $1 $2 $3 }
  | expr INFIXOP1 expr
      { mkinfix $1 $2 $3 }
  | expr INFIXOP2 expr
      { mkinfix $1 $2 $3 }
  | expr INFIXOP3 expr
      { mkinfix $1 $2 $3 }
  | expr INFIXOP4 expr
      { mkinfix $1 $2 $3 }
  | expr PLUS expr
      { mkinfix $1 "+" $3 }
  | expr PLUSDOT expr
      { mkinfix $1 "+." $3 }
  | expr PLUSEQ expr
      { mkinfix $1 "+=" $3 }
  | expr MINUS expr
      { mkinfix $1 "-" $3 }
  | expr MINUSDOT expr
      { mkinfix $1 "-." $3 }
  | expr STAR expr
      { mkinfix $1 "*" $3 }
  | expr PERCENT expr
      { mkinfix $1 "%" $3 }
  | expr EQUAL expr
      { mkinfix $1 "=" $3 }
  | expr LESS expr
      { mkinfix $1 "<" $3 }
  | expr GREATER expr
      { mkinfix $1 ">" $3 }
  | expr OR expr
      { mkinfix $1 "or" $3 }
  | expr BARBAR expr
      { mkinfix $1 "||" $3 }
  | expr AMPERSAND expr
      { mkinfix $1 "&" $3 }
  | expr AMPERAMPER expr
      { mkinfix $1 "&&" $3 }
  | expr COLONEQUAL expr
      { mkinfix $1 ":=" $3 }
  | subtractive expr %prec prec_unary_minus
      { mkuminus $1 $2 }
  | additive expr %prec prec_unary_plus
      { mkuplus $1 $2 }
  | simple_expr DOT label_longident LESSMINUS expr
      { mkexp(Pexp_setfield($1, mkrhs $3 3, $5)) }
  | simple_expr DOT LPAREN seq_expr RPAREN LESSMINUS expr
      { mkexp(Pexp_apply(ghexp(Pexp_ident(array_function "Array" "set")),
                         [Nolabel,$1; Nolabel,$4; Nolabel,$7])) }
  | simple_expr DOT LBRACKET seq_expr RBRACKET LESSMINUS expr
      { mkexp(Pexp_apply(ghexp(Pexp_ident(array_function "String" "set")),
                         [Nolabel,$1; Nolabel,$4; Nolabel,$7])) }
  | simple_expr DOT LBRACE expr RBRACE LESSMINUS expr
      { bigarray_set $1 $4 $7 }
  | label LESSMINUS expr
      { mkexp(Pexp_setinstvar(mkrhs $1 1, $3)) }
  | ASSERT ext_attributes simple_expr %prec below_SHARP
      { mkexp_attrs (Pexp_assert $3) $2 }
  | LAZY ext_attributes simple_expr %prec below_SHARP
      { mkexp_attrs (Pexp_lazy $3) $2 }
  | OBJECT ext_attributes class_structure END
      { mkexp_attrs (Pexp_object $3) $2 }
  | OBJECT ext_attributes class_structure error
      { unclosed "object" 1 "end" 4 }
  | expr attribute
      { Exp.attr $1 $2 }
  | UNDERSCORE
     { not_expecting 1 "wildcard \"_\"" }
;
simple_expr:
    val_longident
      { mkexp(Pexp_ident (mkrhs $1 1)) }
  | constant
      { mkexp(Pexp_constant $1) }
  | constr_longident %prec prec_constant_constructor
      { mkexp(Pexp_construct(mkrhs $1 1, None)) }
  | name_tag %prec prec_constant_constructor
      { mkexp(Pexp_variant($1, None)) }
  | LPAREN seq_expr RPAREN
      { reloc_exp $2 }
  | LPAREN seq_expr error
      { unclosed "(" 1 ")" 3 }
  | BEGIN ext_attributes seq_expr END
      { wrap_exp_attrs (reloc_exp $3) $2 (* check location *) }
  | BEGIN ext_attributes END
      { mkexp_attrs (Pexp_construct (mkloc (Lident "()") (symbol_rloc ()),
                               None)) $2 }
  | BEGIN ext_attributes seq_expr error
      { unclosed "begin" 1 "end" 3 }
  | LPAREN seq_expr type_constraint RPAREN
      { mkexp_constraint $2 $3 }
  | simple_expr DOT label_longident
      { mkexp(Pexp_field($1, mkrhs $3 3)) }
  | mod_longident DOT LPAREN seq_expr RPAREN
      { mkexp(Pexp_open(Fresh, mkrhs $1 1, $4)) }
  | mod_longident DOT LPAREN RPAREN
      { mkexp(Pexp_open(Fresh, mkrhs $1 1,
                        mkexp(Pexp_construct(mkrhs (Lident "()") 1, None)))) }
  | mod_longident DOT LPAREN seq_expr error
      { unclosed "(" 3 ")" 5 }
  | simple_expr DOT LPAREN seq_expr RPAREN
      { mkexp(Pexp_apply(ghexp(Pexp_ident(array_function "Array" "get")),
                         [Nolabel,$1; Nolabel,$4])) }
  | simple_expr DOT LPAREN seq_expr error
      { unclosed "(" 3 ")" 5 }
  | simple_expr DOT LBRACKET seq_expr RBRACKET
      { mkexp(Pexp_apply(ghexp(Pexp_ident(array_function "String" "get")),
                         [Nolabel,$1; Nolabel,$4])) }
  | simple_expr DOT LBRACKET seq_expr error
      { unclosed "[" 3 "]" 5 }
  | simple_expr DOT LBRACE expr RBRACE
      { bigarray_get $1 $4 }
  | simple_expr DOT LBRACE expr_comma_list error
      { unclosed "{" 3 "}" 5 }
  | LBRACE record_expr RBRACE
      { let (exten, fields) = $2 in mkexp (Pexp_record(fields, exten)) }
  | LBRACE record_expr error
      { unclosed "{" 1 "}" 3 }
  | mod_longident DOT LBRACE record_expr RBRACE
      { let (exten, fields) = $4 in
        let rec_exp = mkexp(Pexp_record(fields, exten)) in
        mkexp(Pexp_open(Fresh, mkrhs $1 1, rec_exp)) }
  | mod_longident DOT LBRACE record_expr error
      { unclosed "{" 3 "}" 5 }
  | LBRACKETBAR expr_semi_list opt_semi BARRBRACKET
      { mkexp (Pexp_array(List.rev $2)) }
  | LBRACKETBAR expr_semi_list opt_semi error
      { unclosed "[|" 1 "|]" 4 }
  | LBRACKETBAR BARRBRACKET
      { mkexp (Pexp_array []) }
  | mod_longident DOT LBRACKETBAR expr_semi_list opt_semi BARRBRACKET
      { mkexp(Pexp_open(Fresh, mkrhs $1 1, mkexp(Pexp_array(List.rev $4)))) }
  | mod_longident DOT LBRACKETBAR BARRBRACKET
      { mkexp(Pexp_open(Fresh, mkrhs $1 1, mkexp(Pexp_array []))) }
  | mod_longident DOT LBRACKETBAR expr_semi_list opt_semi error
      { unclosed "[|" 3 "|]" 6 }
  | LBRACKET expr_semi_list opt_semi RBRACKET
      { reloc_exp (mktailexp (rhs_loc 4) (List.rev $2)) }
  | LBRACKET expr_semi_list opt_semi error
      { unclosed "[" 1 "]" 4 }
  | mod_longident DOT LBRACKET expr_semi_list opt_semi RBRACKET
      { let list_exp = reloc_exp (mktailexp (rhs_loc 6) (List.rev $4)) in
        mkexp(Pexp_open(Fresh, mkrhs $1 1, list_exp)) }
  | mod_longident DOT LBRACKET RBRACKET
      { mkexp(Pexp_open(Fresh, mkrhs $1 1,
                        mkexp(Pexp_construct(mkrhs (Lident "[]") 1, None)))) }
  | mod_longident DOT LBRACKET expr_semi_list opt_semi error
      { unclosed "[" 3 "]" 6 }
  | PREFIXOP simple_expr
      { mkexp(Pexp_apply(mkoperator $1 1, [Nolabel,$2])) }
  | BANG simple_expr
      { mkexp(Pexp_apply(mkoperator "!" 1, [Nolabel,$2])) }
  | NEW ext_attributes class_longident
      { mkexp_attrs (Pexp_new(mkrhs $3 3)) $2 }
  | LBRACELESS field_expr_list GREATERRBRACE
      { mkexp (Pexp_override $2) }
  | LBRACELESS field_expr_list error
      { unclosed "{<" 1 ">}" 3 }
  | LBRACELESS GREATERRBRACE
      { mkexp (Pexp_override [])}
  | mod_longident DOT LBRACELESS field_expr_list GREATERRBRACE
      { mkexp(Pexp_open(Fresh, mkrhs $1 1, mkexp (Pexp_override $4)))}
  | mod_longident DOT LBRACELESS GREATERRBRACE
      { mkexp(Pexp_open(Fresh, mkrhs $1 1, mkexp (Pexp_override [])))}
  | mod_longident DOT LBRACELESS field_expr_list error
      { unclosed "{<" 3 ">}" 5 }
  | simple_expr SHARP label
      { mkexp(Pexp_send($1, $3)) }
  | simple_expr SHARPOP simple_expr
      { mkinfix $1 $2 $3 }
  | LPAREN MODULE ext_attributes module_expr RPAREN
      { mkexp_attrs (Pexp_pack $4) $3 }
  | LPAREN MODULE ext_attributes module_expr COLON package_type RPAREN
      { mkexp_attrs (Pexp_constraint (ghexp (Pexp_pack $4),
                                      ghtyp (Ptyp_package $6)))
                    $3 }
  | LPAREN MODULE ext_attributes module_expr COLON error
      { unclosed "(" 1 ")" 6 }
  | mod_longident DOT LPAREN MODULE ext_attributes module_expr COLON
    package_type RPAREN
      { mkexp(Pexp_open(Fresh, mkrhs $1 1,
        mkexp_attrs (Pexp_constraint (ghexp (Pexp_pack $6),
                                ghtyp (Ptyp_package $8)))
                    $5 )) }
  | mod_longident DOT LPAREN MODULE ext_attributes module_expr COLON error
      { unclosed "(" 3 ")" 8 }
  | extension
      { mkexp (Pexp_extension $1) }
;
simple_labeled_expr_list:
    labeled_simple_expr
      { [$1] }
  | simple_labeled_expr_list labeled_simple_expr
      { $2 :: $1 }
;
labeled_simple_expr:
    simple_expr %prec below_SHARP
      { (Nolabel, $1) }
  | label_expr
      { $1 }
;
label_expr:
    LABEL simple_expr %prec below_SHARP
      { (Labelled $1, $2) }
  | TILDE label_ident
      { (Labelled (fst $2), snd $2) }
  | QUESTION label_ident
      { (Optional (fst $2), snd $2) }
  | OPTLABEL simple_expr %prec below_SHARP
      { (Optional $1, $2) }
;
label_ident:
    LIDENT   { ($1, mkexp(Pexp_ident(mkrhs (Lident $1) 1))) }
;
lident_list:
    LIDENT                            { [$1] }
  | LIDENT lident_list                { $1 :: $2 }
;
let_binding_body:
    val_ident fun_binding
      { (mkpatvar $1 1, $2) }
  | val_ident COLON typevar_list DOT core_type EQUAL seq_expr
      { (ghpat(Ppat_constraint(mkpatvar $1 1,
                               ghtyp(Ptyp_poly(List.rev $3,$5)))),
         $7) }
  | val_ident COLON TYPE lident_list DOT core_type EQUAL seq_expr
      { let exp, poly = wrap_type_annotation $4 $6 $8 in
        (ghpat(Ppat_constraint(mkpatvar $1 1, poly)), exp) }
  | pattern EQUAL seq_expr
      { ($1, $3) }
  | simple_pattern_not_ident COLON core_type EQUAL seq_expr
      { (ghpat(Ppat_constraint($1, $3)), $5) }
;
let_bindings:
    let_binding                                 { $1 }
  | let_bindings and_let_binding                { addlb $1 $2 }
;
let_binding:
    LET ext_attributes rec_flag let_binding_body post_item_attributes
      { let (ext, attr) = $2 in
        mklbs ext $3 (mklb $4 (attr@$5)) }
;
and_let_binding:
    AND attributes let_binding_body post_item_attributes
      { mklb $3 ($2@$4) }
;
fun_binding:
    strict_binding
      { $1 }
  | type_constraint EQUAL seq_expr
      { mkexp_constraint $3 $1 }
;
strict_binding:
    EQUAL seq_expr
      { $2 }
  | labeled_simple_pattern fun_binding
      { let (l, o, p) = $1 in ghexp(Pexp_fun(l, o, p, $2)) }
  | LPAREN TYPE lident_list RPAREN fun_binding
      { mk_newtypes $3 $5 }
;
match_cases:
    match_case { [$1] }
  | match_cases BAR match_case { $3 :: $1 }
;
match_case:
    pattern MINUSGREATER seq_expr
      { Exp.case $1 $3 }
  | pattern WHEN seq_expr MINUSGREATER seq_expr
      { Exp.case $1 ~guard:$3 $5 }
  | pattern MINUSGREATER DOT
      { Exp.case $1 (Exp.unreachable ~loc:(rhs_loc 3) ())}
;
fun_def:
    MINUSGREATER seq_expr
      { $2 }
  | COLON simple_core_type MINUSGREATER seq_expr
      { mkexp (Pexp_constraint ($4, $2)) }
/* Cf #5939: we used to accept (fun p when e0 -> e) */
  | labeled_simple_pattern fun_def
      {
       let (l,o,p) = $1 in
       ghexp(Pexp_fun(l, o, p, $2))
      }
  | LPAREN TYPE lident_list RPAREN fun_def
      { mk_newtypes $3 $5 }
;
expr_comma_list:
    expr_comma_list COMMA expr                  { $3 :: $1 }
  | expr COMMA expr                             { [$3; $1] }
;
record_expr:
    simple_expr WITH lbl_expr_list              { (Some $1, $3) }
  | lbl_expr_list                               { (None, $1) }
;
lbl_expr_list:
     lbl_expr { [$1] }
  |  lbl_expr SEMI lbl_expr_list { $1 :: $3 }
  |  lbl_expr SEMI { [$1] }
;
lbl_expr:
    label_longident opt_type_constraint EQUAL expr
      { (mkrhs $1 1, mkexp_opt_constraint $4 $2) }
  | label_longident opt_type_constraint
      { (mkrhs $1 1, mkexp_opt_constraint (exp_of_label $1 1) $2) }
;
field_expr_list:
    field_expr opt_semi { [$1] }
  | field_expr SEMI field_expr_list { $1 :: $3 }
;
field_expr:
    label EQUAL expr
      { (mkrhs $1 1, $3) }
  | label
      { (mkrhs $1 1, exp_of_label (Lident $1) 1) }
;
expr_semi_list:
    expr                                        { [$1] }
  | expr_semi_list SEMI expr                    { $3 :: $1 }
;
type_constraint:
    COLON core_type                             { (Some $2, None) }
  | COLON core_type COLONGREATER core_type      { (Some $2, Some $4) }
  | COLONGREATER core_type                      { (None, Some $2) }
  | COLON error                                 { syntax_error() }
  | COLONGREATER error                          { syntax_error() }
;
opt_type_constraint:
    type_constraint { Some $1 }
  | /* empty */ { None }
;

/* Patterns */

pattern:
    simple_pattern
      { $1 }
  | pattern AS val_ident
      { mkpat(Ppat_alias($1, mkrhs $3 3)) }
  | pattern AS error
      { expecting 3 "identifier" }
  | pattern_comma_list  %prec below_COMMA
      { mkpat(Ppat_tuple(List.rev $1)) }
  | constr_longident pattern %prec prec_constr_appl
      { mkpat(Ppat_construct(mkrhs $1 1, Some $2)) }
  | name_tag pattern %prec prec_constr_appl
      { mkpat(Ppat_variant($1, Some $2)) }
  | pattern COLONCOLON pattern
      { mkpat_cons (rhs_loc 2) (ghpat(Ppat_tuple[$1;$3])) (symbol_rloc()) }
  | pattern COLONCOLON error
      { expecting 3 "pattern" }
  | LPAREN COLONCOLON RPAREN LPAREN pattern COMMA pattern RPAREN
      { mkpat_cons (rhs_loc 2) (ghpat(Ppat_tuple[$5;$7])) (symbol_rloc()) }
  | LPAREN COLONCOLON RPAREN LPAREN pattern COMMA pattern error
      { unclosed "(" 4 ")" 8 }
  | pattern BAR pattern
      { mkpat(Ppat_or($1, $3)) }
  | pattern BAR error
      { expecting 3 "pattern" }
  | LAZY ext_attributes simple_pattern
      { mkpat_attrs (Ppat_lazy $3) $2}
  | EXCEPTION ext_attributes pattern %prec prec_constr_appl
      { mkpat_attrs (Ppat_exception $3) $2}
  | pattern attribute
      { Pat.attr $1 $2 }
;
simple_pattern:
    val_ident %prec below_EQUAL
      { mkpat(Ppat_var (mkrhs $1 1)) }
  | simple_pattern_not_ident { $1 }
;
simple_pattern_not_ident:
  | UNDERSCORE
      { mkpat(Ppat_any) }
  | signed_constant
      { mkpat(Ppat_constant $1) }
  | signed_constant DOTDOT signed_constant
      { mkpat(Ppat_interval ($1, $3)) }
  | constr_longident
      { mkpat(Ppat_construct(mkrhs $1 1, None)) }
  | name_tag
      { mkpat(Ppat_variant($1, None)) }
  | SHARP type_longident
      { mkpat(Ppat_type (mkrhs $2 2)) }
  | LBRACE lbl_pattern_list RBRACE
      { let (fields, closed) = $2 in mkpat(Ppat_record(fields, closed)) }
  | LBRACE lbl_pattern_list error
      { unclosed "{" 1 "}" 3 }
  | LBRACKET pattern_semi_list opt_semi RBRACKET
      { reloc_pat (mktailpat (rhs_loc 4) (List.rev $2)) }
  | LBRACKET pattern_semi_list opt_semi error
      { unclosed "[" 1 "]" 4 }
  | LBRACKETBAR pattern_semi_list opt_semi BARRBRACKET
      { mkpat(Ppat_array(List.rev $2)) }
  | LBRACKETBAR BARRBRACKET
      { mkpat(Ppat_array []) }
  | LBRACKETBAR pattern_semi_list opt_semi error
      { unclosed "[|" 1 "|]" 4 }
  | LPAREN pattern RPAREN
      { reloc_pat $2 }
  | LPAREN pattern error
      { unclosed "(" 1 ")" 3 }
  | LPAREN pattern COLON core_type RPAREN
      { mkpat(Ppat_constraint($2, $4)) }
  | LPAREN pattern COLON core_type error
      { unclosed "(" 1 ")" 5 }
  | LPAREN pattern COLON error
      { expecting 4 "type" }
  | LPAREN MODULE ext_attributes UIDENT RPAREN
      { mkpat_attrs (Ppat_unpack (mkrhs $4 4)) $3 }
  | LPAREN MODULE ext_attributes UIDENT COLON package_type RPAREN
      { mkpat_attrs
          (Ppat_constraint(mkpat(Ppat_unpack (mkrhs $4 4)),
                           ghtyp(Ptyp_package $6)))
          $3 }
  | LPAREN MODULE ext_attributes UIDENT COLON package_type error
      { unclosed "(" 1 ")" 7 }
  | extension
      { mkpat(Ppat_extension $1) }
;

pattern_comma_list:
    pattern_comma_list COMMA pattern            { $3 :: $1 }
  | pattern COMMA pattern                       { [$3; $1] }
  | pattern COMMA error                         { expecting 3 "pattern" }
;
pattern_semi_list:
    pattern                                     { [$1] }
  | pattern_semi_list SEMI pattern              { $3 :: $1 }
;
lbl_pattern_list:
    lbl_pattern { [$1], Closed }
  | lbl_pattern SEMI { [$1], Closed }
  | lbl_pattern SEMI UNDERSCORE opt_semi { [$1], Open }
  | lbl_pattern SEMI lbl_pattern_list
      { let (fields, closed) = $3 in $1 :: fields, closed }
;
lbl_pattern:
    label_longident opt_pattern_type_constraint EQUAL pattern
     { (mkrhs $1 1, mkpat_opt_constraint $4 $2) }
  | label_longident opt_pattern_type_constraint
     { (mkrhs $1 1, mkpat_opt_constraint (pat_of_label $1 1) $2) }
;
opt_pattern_type_constraint:
    COLON core_type { Some $2 }
  | /* empty */ { None }
;

/* Value descriptions */

value_description:
    VAL ext_attributes val_ident COLON core_type post_item_attributes
      { let (ext, attrs) = $2 in
        Val.mk (mkrhs $3 3) $5 ~attrs:(attrs@$6)
              ~loc:(symbol_rloc()) ~docs:(symbol_docs ())
      , ext }
;

/* Primitive declarations */

primitive_declaration_body:
    STRING                                      { [fst $1] }
  | STRING primitive_declaration_body           { fst $1 :: $2 }
;
primitive_declaration:
    EXTERNAL ext_attributes val_ident COLON core_type EQUAL
    primitive_declaration_body post_item_attributes
      { let (ext, attrs) = $2 in
        Val.mk (mkrhs $3 3) $5 ~prim:$7 ~attrs:(attrs@$8)
              ~loc:(symbol_rloc ()) ~docs:(symbol_docs ())
      , ext }
;

/* Type declarations */

type_declarations:
    type_declaration
      { let (nonrec_flag, ty, ext) = $1 in (nonrec_flag, [ty], ext) }
  | type_declarations and_type_declaration
      { let (nonrec_flag, tys, ext) = $1 in (nonrec_flag, $2 :: tys, ext) }
;

type_declaration:
    TYPE ext_attributes nonrec_flag optional_type_parameters LIDENT
    type_kind constraints post_item_attributes
      { let (kind, priv, manifest) = $6 in
        let (ext, attrs) = $2 in
        let ty =
          Type.mk (mkrhs $5 5) ~params:$4 ~cstrs:(List.rev $7) ~kind
            ~priv ?manifest ~attrs:(attrs@$8)
            ~loc:(symbol_rloc ()) ~docs:(symbol_docs ())
        in
          ($3, ty, ext) }
;
and_type_declaration:
    AND attributes optional_type_parameters LIDENT type_kind constraints
    post_item_attributes
      { let (kind, priv, manifest) = $5 in
          Type.mk (mkrhs $4 4) ~params:$3 ~cstrs:(List.rev $6)
            ~kind ~priv ?manifest ~attrs:($2@$7) ~loc:(symbol_rloc ())
            ~text:(symbol_text ()) ~docs:(symbol_docs ()) }
;
constraints:
        constraints CONSTRAINT constrain        { $3 :: $1 }
      | /* empty */                             { [] }
;
type_kind:
    /*empty*/
      { (Ptype_abstract, Public, None) }
  | EQUAL core_type
      { (Ptype_abstract, Public, Some $2) }
  | EQUAL PRIVATE core_type
      { (Ptype_abstract, Private, Some $3) }
  | EQUAL constructor_declarations
      { (Ptype_variant(List.rev $2), Public, None) }
  | EQUAL PRIVATE constructor_declarations
      { (Ptype_variant(List.rev $3), Private, None) }
  | EQUAL DOTDOT
      { (Ptype_open, Public, None) }
  | EQUAL private_flag LBRACE label_declarations RBRACE
      { (Ptype_record $4, $2, None) }
  | EQUAL core_type EQUAL private_flag constructor_declarations
      { (Ptype_variant(List.rev $5), $4, Some $2) }
  | EQUAL core_type EQUAL DOTDOT
      { (Ptype_open, Public, Some $2) }
  | EQUAL core_type EQUAL private_flag LBRACE label_declarations RBRACE
      { (Ptype_record $6, $4, Some $2) }
;
optional_type_parameters:
    /*empty*/                                   { [] }
  | optional_type_parameter                     { [$1] }
  | LPAREN optional_type_parameter_list RPAREN  { List.rev $2 }
;
optional_type_parameter:
    type_variance optional_type_variable        { $2, $1 }
;
optional_type_parameter_list:
    optional_type_parameter                              { [$1] }
  | optional_type_parameter_list COMMA optional_type_parameter    { $3 :: $1 }
;
optional_type_variable:
    QUOTE ident                                 { mktyp(Ptyp_var $2) }
  | UNDERSCORE                                  { mktyp(Ptyp_any) }
;


type_parameters:
    /*empty*/                                   { [] }
  | type_parameter                              { [$1] }
  | LPAREN type_parameter_list RPAREN           { List.rev $2 }
;
type_parameter:
    type_variance type_variable                   { $2, $1 }
;
type_variance:
    /* empty */                                 { Invariant }
  | PLUS                                        { Covariant }
  | MINUS                                       { Contravariant }
;
type_variable:
    QUOTE ident                                 { mktyp(Ptyp_var $2) }
;
type_parameter_list:
    type_parameter                              { [$1] }
  | type_parameter_list COMMA type_parameter    { $3 :: $1 }
;
constructor_declarations:
    constructor_declaration                              { [$1] }
  | bar_constructor_declaration                          { [$1] }
  | constructor_declarations bar_constructor_declaration { $2 :: $1 }
;
constructor_declaration:
  | constr_ident generalized_constructor_arguments attributes
      {
       let args,res = $2 in
       Type.constructor (mkrhs $1 1) ~args ?res ~attrs:$3
         ~loc:(symbol_rloc()) ~info:(symbol_info ())
      }
;
bar_constructor_declaration:
  | BAR constr_ident generalized_constructor_arguments attributes
      {
       let args,res = $3 in
       Type.constructor (mkrhs $2 2) ~args ?res ~attrs:$4
         ~loc:(symbol_rloc()) ~info:(symbol_info ())
      }
;
str_exception_declaration:
  | sig_exception_declaration                    { $1 }
  | EXCEPTION ext_attributes constr_ident EQUAL constr_longident attributes
    post_item_attributes
      { let (ext,attrs) = $2 in
        Te.rebind (mkrhs $3 3) (mkrhs $5 5) ~attrs:(attrs @ $6 @ $7)
          ~loc:(symbol_rloc()) ~docs:(symbol_docs ())
        , ext }
;
sig_exception_declaration:
  | EXCEPTION ext_attributes constr_ident generalized_constructor_arguments
    attributes post_item_attributes
      { let args, res = $4 in
        let (ext,attrs) = $2 in
          Te.decl (mkrhs $3 3) ~args ?res ~attrs:(attrs @ $5 @ $6)
            ~loc:(symbol_rloc()) ~docs:(symbol_docs ())
        , ext }
;
generalized_constructor_arguments:
    /*empty*/                     { (Pcstr_tuple [],None) }
  | OF constructor_arguments      { ($2,None) }
  | COLON constructor_arguments MINUSGREATER simple_core_type
                                  { ($2,Some $4) }
  | COLON simple_core_type
                                  { (Pcstr_tuple [],Some $2) }
;

constructor_arguments:
  | core_type_list                   { Pcstr_tuple (List.rev $1) }
  | LBRACE label_declarations RBRACE { Pcstr_record $2 }
;
label_declarations:
    label_declaration                           { [$1] }
  | label_declaration_semi                      { [$1] }
  | label_declaration_semi label_declarations   { $1 :: $2 }
;
label_declaration:
    mutable_flag label COLON poly_type_no_attr attributes
      {
       Type.field (mkrhs $2 2) $4 ~mut:$1 ~attrs:$5
         ~loc:(symbol_rloc()) ~info:(symbol_info ())
      }
;
label_declaration_semi:
    mutable_flag label COLON poly_type_no_attr attributes SEMI attributes
      {
       let info =
         match rhs_info 5 with
         | Some _ as info_before_semi -> info_before_semi
         | None -> symbol_info ()
       in
       Type.field (mkrhs $2 2) $4 ~mut:$1 ~attrs:($5 @ $7)
         ~loc:(symbol_rloc()) ~info
      }
;

/* Type Extensions */

str_type_extension:
  TYPE ext_attributes nonrec_flag optional_type_parameters type_longident
  PLUSEQ private_flag str_extension_constructors post_item_attributes
      { let (ext, attrs) = $2 in
        if $3 <> Recursive then not_expecting 3 "nonrec flag";
        Te.mk (mkrhs $5 5) (List.rev $8) ~params:$4 ~priv:$7
          ~attrs:(attrs@$9) ~docs:(symbol_docs ())
        , ext }
;
sig_type_extension:
  TYPE ext_attributes nonrec_flag optional_type_parameters type_longident
  PLUSEQ private_flag sig_extension_constructors post_item_attributes
      { let (ext, attrs) = $2 in
        if $3 <> Recursive then not_expecting 3 "nonrec flag";
        Te.mk (mkrhs $5 5) (List.rev $8) ~params:$4 ~priv:$7
          ~attrs:(attrs @ $9) ~docs:(symbol_docs ())
        , ext }
;
str_extension_constructors:
    extension_constructor_declaration                     { [$1] }
  | bar_extension_constructor_declaration                 { [$1] }
  | extension_constructor_rebind                          { [$1] }
  | bar_extension_constructor_rebind                      { [$1] }
  | str_extension_constructors bar_extension_constructor_declaration
      { $2 :: $1 }
  | str_extension_constructors bar_extension_constructor_rebind
      { $2 :: $1 }
;
sig_extension_constructors:
    extension_constructor_declaration                     { [$1] }
  | bar_extension_constructor_declaration                 { [$1] }
  | sig_extension_constructors bar_extension_constructor_declaration
      { $2 :: $1 }
;
extension_constructor_declaration:
  | constr_ident generalized_constructor_arguments attributes
      { let args, res = $2 in
        Te.decl (mkrhs $1 1) ~args ?res ~attrs:$3
          ~loc:(symbol_rloc()) ~info:(symbol_info ()) }
;
bar_extension_constructor_declaration:
  | BAR constr_ident generalized_constructor_arguments attributes
      { let args, res = $3 in
        Te.decl (mkrhs $2 2) ~args ?res ~attrs:$4
           ~loc:(symbol_rloc()) ~info:(symbol_info ()) }
;
extension_constructor_rebind:
  | constr_ident EQUAL constr_longident attributes
      { Te.rebind (mkrhs $1 1) (mkrhs $3 3) ~attrs:$4
          ~loc:(symbol_rloc()) ~info:(symbol_info ()) }
;
bar_extension_constructor_rebind:
  | BAR constr_ident EQUAL constr_longident attributes
      { Te.rebind (mkrhs $2 2) (mkrhs $4 4) ~attrs:$5
          ~loc:(symbol_rloc()) ~info:(symbol_info ()) }
;

/* "with" constraints (additional type equations over signature components) */

with_constraints:
    with_constraint                             { [$1] }
  | with_constraints AND with_constraint        { $3 :: $1 }
;
with_constraint:
    TYPE type_parameters label_longident with_type_binder core_type_no_attr
    constraints
      { Pwith_type
          (mkrhs $3 3,
           (Type.mk (mkrhs (Longident.last $3) 3)
              ~params:$2
              ~cstrs:(List.rev $6)
              ~manifest:$5
              ~priv:$4
              ~loc:(symbol_rloc()))) }
    /* used label_longident instead of type_longident to disallow
       functor applications in type path */
  | TYPE type_parameters label COLONEQUAL core_type_no_attr
      { Pwith_typesubst
          (Type.mk (mkrhs $3 3)
             ~params:$2
             ~manifest:$5
             ~loc:(symbol_rloc())) }
  | MODULE mod_longident EQUAL mod_ext_longident
      { Pwith_module (mkrhs $2 2, mkrhs $4 4) }
  | MODULE UIDENT COLONEQUAL mod_ext_longident
      { Pwith_modsubst (mkrhs $2 2, mkrhs $4 4) }
;
with_type_binder:
    EQUAL          { Public }
  | EQUAL PRIVATE  { Private }
;

/* Polymorphic types */

typevar_list:
        QUOTE ident                             { [$2] }
      | typevar_list QUOTE ident                { $3 :: $1 }
;
poly_type:
        core_type
          { $1 }
      | typevar_list DOT core_type
          { mktyp(Ptyp_poly(List.rev $1, $3)) }
;
poly_type_no_attr:
        core_type_no_attr
          { $1 }
      | typevar_list DOT core_type_no_attr
          { mktyp(Ptyp_poly(List.rev $1, $3)) }
;

/* Core types */

core_type:
    core_type_no_attr
      { $1 }
  | core_type attribute
      { Typ.attr $1 $2 }
;
core_type_no_attr:
    core_type2 %prec MINUSGREATER
      { $1 }
  | core_type2 AS QUOTE ident
      { mktyp(Ptyp_alias($1, $4)) }
;
core_type2:
    simple_core_type_or_tuple
      { $1 }
  | QUESTION LIDENT COLON core_type2 MINUSGREATER core_type2
      { let param = extra_rhs_core_type $4 ~pos:4 in
        mktyp (Ptyp_arrow(Optional $2 , param, $6)) }
  | OPTLABEL core_type2 MINUSGREATER core_type2
      { let param = extra_rhs_core_type $2 ~pos:2 in
        mktyp(Ptyp_arrow(Optional $1 , param, $4))
      }
  | LIDENT COLON core_type2 MINUSGREATER core_type2
      { let param = extra_rhs_core_type $3 ~pos:3 in
        mktyp(Ptyp_arrow(Labelled $1, param, $5)) }
  | core_type2 MINUSGREATER core_type2
      { let param = extra_rhs_core_type $1 ~pos:1 in
        mktyp(Ptyp_arrow(Nolabel, param, $3)) }
;

simple_core_type:
    simple_core_type2  %prec below_SHARP
      { $1 }
  | LPAREN core_type_comma_list RPAREN %prec below_SHARP
      { match $2 with [sty] -> sty | _ -> raise Parse_error }
;

simple_core_type2:
    QUOTE ident
      { mktyp(Ptyp_var $2) }
  | UNDERSCORE
      { mktyp(Ptyp_any) }
  | type_longident
      { mktyp(Ptyp_constr(mkrhs $1 1, [])) }
  | simple_core_type2 type_longident
      { mktyp(Ptyp_constr(mkrhs $2 2, [$1])) }
  | LPAREN core_type_comma_list RPAREN type_longident
      { mktyp(Ptyp_constr(mkrhs $4 4, List.rev $2)) }
  | LESS meth_list GREATER
      { let (f, c) = $2 in mktyp(Ptyp_object (f, c)) }
  | LESS GREATER
      { mktyp(Ptyp_object ([], Closed)) }
  | SHARP class_longident
      { mktyp(Ptyp_class(mkrhs $2 2, [])) }
  | simple_core_type2 SHARP class_longident
      { mktyp(Ptyp_class(mkrhs $3 3, [$1])) }
  | LPAREN core_type_comma_list RPAREN SHARP class_longident
      { mktyp(Ptyp_class(mkrhs $5 5, List.rev $2)) }
  | LBRACKET tag_field RBRACKET
      { mktyp(Ptyp_variant([$2], Closed, None)) }
/* PR#3835: this is not LR(1), would need lookahead=2
  | LBRACKET simple_core_type RBRACKET
      { mktyp(Ptyp_variant([$2], Closed, None)) }
*/
  | LBRACKET BAR row_field_list RBRACKET
      { mktyp(Ptyp_variant(List.rev $3, Closed, None)) }
  | LBRACKET row_field BAR row_field_list RBRACKET
      { mktyp(Ptyp_variant($2 :: List.rev $4, Closed, None)) }
  | LBRACKETGREATER opt_bar row_field_list RBRACKET
      { mktyp(Ptyp_variant(List.rev $3, Open, None)) }
  | LBRACKETGREATER RBRACKET
      { mktyp(Ptyp_variant([], Open, None)) }
  | LBRACKETLESS opt_bar row_field_list RBRACKET
      { mktyp(Ptyp_variant(List.rev $3, Closed, Some [])) }
  | LBRACKETLESS opt_bar row_field_list GREATER name_tag_list RBRACKET
      { mktyp(Ptyp_variant(List.rev $3, Closed, Some (List.rev $5))) }
  | LPAREN MODULE ext_attributes package_type RPAREN
      { mktyp_attrs (Ptyp_package $4) $3 }
  | extension
      { mktyp (Ptyp_extension $1) }
;
package_type:
    module_type { package_type_of_module_type $1 }
;
row_field_list:
    row_field                                   { [$1] }
  | row_field_list BAR row_field                { $3 :: $1 }
;
row_field:
    tag_field                                   { $1 }
  | simple_core_type                            { Rinherit $1 }
;
tag_field:
    name_tag OF opt_ampersand amper_type_list attributes
      { Rtag ($1, add_info_attrs (symbol_info ()) $5, $3, List.rev $4) }
  | name_tag attributes
      { Rtag ($1, add_info_attrs (symbol_info ()) $2, true, []) }
;
opt_ampersand:
    AMPERSAND                                   { true }
  | /* empty */                                 { false }
;
amper_type_list:
    core_type_no_attr                           { [$1] }
  | amper_type_list AMPERSAND core_type_no_attr { $3 :: $1 }
;
name_tag_list:
    name_tag                                    { [$1] }
  | name_tag_list name_tag                      { $2 :: $1 }
;
simple_core_type_or_tuple:
    simple_core_type { $1 }
  | simple_core_type STAR core_type_list
      { mktyp(Ptyp_tuple($1 :: List.rev $3)) }
;
core_type_comma_list:
    core_type                                   { [$1] }
  | core_type_comma_list COMMA core_type        { $3 :: $1 }
;
core_type_list:
    simple_core_type                            { [$1] }
  | core_type_list STAR simple_core_type        { $3 :: $1 }
;
meth_list:
    field_semi meth_list                     { let (f, c) = $2 in ($1 :: f, c) }
  | field_semi                                  { [$1], Closed }
  | field                                       { [$1], Closed }
  | DOTDOT                                      { [], Open }
;
field:
  label COLON poly_type_no_attr attributes
    { ($1, add_info_attrs (symbol_info ()) $4, $3) }
<<<<<<< HEAD
;

field_semi:
  label COLON poly_type_no_attr attributes SEMI attributes
    { let info =
        match rhs_info 4 with
        | Some _ as info_before_semi -> info_before_semi
        | None -> symbol_info ()
      in
      ($1, add_info_attrs info ($4 @ $6), $3) }
;

=======
;

field_semi:
  label COLON poly_type_no_attr attributes SEMI attributes
    { let info =
        match rhs_info 4 with
        | Some _ as info_before_semi -> info_before_semi
        | None -> symbol_info ()
      in
      ($1, add_info_attrs info ($4 @ $6), $3) }
;

>>>>>>> e3297533
label:
    LIDENT                                      { $1 }
;

/* Constants */

constant:
  | INT          { let (n, m) = $1 in Pconst_integer (n, m) }
  | CHAR         { Pconst_char $1 }
  | STRING       { let (s, d) = $1 in Pconst_string (s, d) }
  | FLOAT        { let (f, m) = $1 in Pconst_float (f, m) }
;
signed_constant:
    constant     { $1 }
  | MINUS INT    { let (n, m) = $2 in Pconst_integer("-" ^ n, m) }
  | MINUS FLOAT  { let (f, m) = $2 in Pconst_float("-" ^ f, m) }
  | PLUS INT     { let (n, m) = $2 in Pconst_integer (n, m) }
  | PLUS FLOAT   { let (f, m) = $2 in Pconst_float(f, m) }
;

/* Identifiers and long identifiers */

ident:
    UIDENT                                      { $1 }
  | LIDENT                                      { $1 }
;
val_ident:
    LIDENT                                      { $1 }
  | LPAREN operator RPAREN                      { $2 }
  | LPAREN operator error                       { unclosed "(" 1 ")" 3 }
  | LPAREN error                                { expecting 2 "operator" }
  | LPAREN MODULE error                         { expecting 3 "module-expr" }
;
operator:
    PREFIXOP                                    { $1 }
  | INFIXOP0                                    { $1 }
  | INFIXOP1                                    { $1 }
  | INFIXOP2                                    { $1 }
  | INFIXOP3                                    { $1 }
  | INFIXOP4                                    { $1 }
  | SHARPOP                                     { $1 }
  | BANG                                        { "!" }
  | PLUS                                        { "+" }
  | PLUSDOT                                     { "+." }
  | MINUS                                       { "-" }
  | MINUSDOT                                    { "-." }
  | STAR                                        { "*" }
  | EQUAL                                       { "=" }
  | LESS                                        { "<" }
  | GREATER                                     { ">" }
  | OR                                          { "or" }
  | BARBAR                                      { "||" }
  | AMPERSAND                                   { "&" }
  | AMPERAMPER                                  { "&&" }
  | COLONEQUAL                                  { ":=" }
  | PLUSEQ                                      { "+=" }
  | PERCENT                                     { "%" }
;
constr_ident:
    UIDENT                                      { $1 }
  | LBRACKET RBRACKET                           { "[]" }
  | LPAREN RPAREN                               { "()" }
  /* | COLONCOLON                               { "::" } */
  | LPAREN COLONCOLON RPAREN                    { "::" }
  | FALSE                                       { "false" }
  | TRUE                                        { "true" }
;

val_longident:
    val_ident                                   { Lident $1 }
  | mod_longident DOT val_ident                 { Ldot($1, $3) }
;
constr_longident:
    mod_longident       %prec below_DOT         { $1 }
  | LBRACKET RBRACKET                           { Lident "[]" }
  | LPAREN RPAREN                               { Lident "()" }
  | FALSE                                       { Lident "false" }
  | TRUE                                        { Lident "true" }
;
label_longident:
    LIDENT                                      { Lident $1 }
  | mod_longident DOT LIDENT                    { Ldot($1, $3) }
;
type_longident:
    LIDENT                                      { Lident $1 }
  | mod_ext_longident DOT LIDENT                { Ldot($1, $3) }
;
mod_longident:
    UIDENT                                      { Lident $1 }
  | mod_longident DOT UIDENT                    { Ldot($1, $3) }
;
mod_ext_longident:
    UIDENT                                      { Lident $1 }
  | mod_ext_longident DOT UIDENT                { Ldot($1, $3) }
  | mod_ext_longident LPAREN mod_ext_longident RPAREN { lapply $1 $3 }
;
mty_longident:
    ident                                       { Lident $1 }
  | mod_ext_longident DOT ident                 { Ldot($1, $3) }
;
clty_longident:
    LIDENT                                      { Lident $1 }
  | mod_ext_longident DOT LIDENT                { Ldot($1, $3) }
;
class_longident:
    LIDENT                                      { Lident $1 }
  | mod_longident DOT LIDENT                    { Ldot($1, $3) }
;

/* Toplevel directives */

toplevel_directive:
    SHARP ident                 { Ptop_dir($2, Pdir_none) }
  | SHARP ident STRING          { Ptop_dir($2, Pdir_string (fst $3)) }
  | SHARP ident INT             { let (n, m) = $3 in
                                  Ptop_dir($2, Pdir_int (n ,m)) }
  | SHARP ident val_longident   { Ptop_dir($2, Pdir_ident $3) }
  | SHARP ident mod_longident   { Ptop_dir($2, Pdir_ident $3) }
  | SHARP ident FALSE           { Ptop_dir($2, Pdir_bool false) }
  | SHARP ident TRUE            { Ptop_dir($2, Pdir_bool true) }
;

/* Miscellaneous */

name_tag:
    BACKQUOTE ident                             { $2 }
;
rec_flag:
    /* empty */                                 { Nonrecursive }
  | REC                                         { Recursive }
;
nonrec_flag:
    /* empty */                                 { Recursive }
  | NONREC                                      { Nonrecursive }
;
direction_flag:
    TO                                          { Upto }
  | DOWNTO                                      { Downto }
;
private_flag:
    /* empty */                                 { Public }
  | PRIVATE                                     { Private }
;
mutable_flag:
    /* empty */                                 { Immutable }
  | MUTABLE                                     { Mutable }
;
virtual_flag:
    /* empty */                                 { Concrete }
  | VIRTUAL                                     { Virtual }
;
private_virtual_flags:
    /* empty */  { Public, Concrete }
  | PRIVATE { Private, Concrete }
  | VIRTUAL { Public, Virtual }
  | PRIVATE VIRTUAL { Private, Virtual }
  | VIRTUAL PRIVATE { Private, Virtual }
;
override_flag:
    /* empty */                                 { Fresh }
  | BANG                                        { Override }
;
opt_bar:
    /* empty */                                 { () }
  | BAR                                         { () }
;
opt_semi:
  | /* empty */                                 { () }
  | SEMI                                        { () }
;
subtractive:
  | MINUS                                       { "-" }
  | MINUSDOT                                    { "-." }
;
additive:
  | PLUS                                        { "+" }
  | PLUSDOT                                     { "+." }
;

/* Attributes and extensions */

single_attr_id:
    LIDENT { $1 }
  | UIDENT { $1 }
  | AND { "and" }
  | AS { "as" }
  | ASSERT { "assert" }
  | BEGIN { "begin" }
  | CLASS { "class" }
  | CONSTRAINT { "constraint" }
  | DO { "do" }
  | DONE { "done" }
  | DOWNTO { "downto" }
  | ELSE { "else" }
  | END { "end" }
  | EXCEPTION { "exception" }
  | EXTERNAL { "external" }
  | FALSE { "false" }
  | FOR { "for" }
  | FUN { "fun" }
  | FUNCTION { "function" }
  | FUNCTOR { "functor" }
  | IF { "if" }
  | IN { "in" }
  | INCLUDE { "include" }
  | INHERIT { "inherit" }
  | INITIALIZER { "initializer" }
  | LAZY { "lazy" }
  | LET { "let" }
  | MATCH { "match" }
  | METHOD { "method" }
  | MODULE { "module" }
  | MUTABLE { "mutable" }
  | NEW { "new" }
  | NONREC { "nonrec" }
  | OBJECT { "object" }
  | OF { "of" }
  | OPEN { "open" }
  | OR { "or" }
  | PRIVATE { "private" }
  | REC { "rec" }
  | SIG { "sig" }
  | STRUCT { "struct" }
  | THEN { "then" }
  | TO { "to" }
  | TRUE { "true" }
  | TRY { "try" }
  | TYPE { "type" }
  | VAL { "val" }
  | VIRTUAL { "virtual" }
  | WHEN { "when" }
  | WHILE { "while" }
  | WITH { "with" }
/* mod/land/lor/lxor/lsl/lsr/asr are not supported for now */
;

attr_id:
    single_attr_id { mkloc $1 (symbol_rloc()) }
  | single_attr_id DOT attr_id { mkloc ($1 ^ "." ^ $3.txt) (symbol_rloc())}
;
attribute:
  LBRACKETAT attr_id payload RBRACKET { ($2, $3) }
;
post_item_attribute:
  LBRACKETATAT attr_id payload RBRACKET { ($2, $3) }
;
floating_attribute:
  LBRACKETATATAT attr_id payload RBRACKET { ($2, $3) }
;
post_item_attributes:
    /* empty */  { [] }
  | post_item_attribute post_item_attributes { $1 :: $2 }
;
attributes:
    /* empty */{ [] }
  | attribute attributes { $1 :: $2 }
;
ext_attributes:
    /* empty */  { None, [] }
  | attribute attributes { None, $1 :: $2 }
  | PERCENT attr_id attributes { Some $2, $3 }
;
extension:
  LBRACKETPERCENT attr_id payload RBRACKET { ($2, $3) }
;
item_extension:
  LBRACKETPERCENTPERCENT attr_id payload RBRACKET { ($2, $3) }
;
payload:
    structure { PStr $1 }
  | COLON signature { PSig $2 }
  | COLON core_type { PTyp $2 }
  | QUESTION pattern { PPat ($2, None) }
  | QUESTION pattern WHEN seq_expr { PPat ($2, Some $4) }
;
%%<|MERGE_RESOLUTION|>--- conflicted
+++ resolved
@@ -2279,7 +2279,6 @@
 field:
   label COLON poly_type_no_attr attributes
     { ($1, add_info_attrs (symbol_info ()) $4, $3) }
-<<<<<<< HEAD
 ;
 
 field_semi:
@@ -2292,20 +2291,6 @@
       ($1, add_info_attrs info ($4 @ $6), $3) }
 ;
 
-=======
-;
-
-field_semi:
-  label COLON poly_type_no_attr attributes SEMI attributes
-    { let info =
-        match rhs_info 4 with
-        | Some _ as info_before_semi -> info_before_semi
-        | None -> symbol_info ()
-      in
-      ($1, add_info_attrs info ($4 @ $6), $3) }
-;
-
->>>>>>> e3297533
 label:
     LIDENT                                      { $1 }
 ;

--- conflicted
+++ resolved
@@ -1,14 +1,4 @@
 /**************************************************************************/
-<<<<<<< HEAD
-/*                                                                     */
-/*                                OCaml                                */
-/*                                                                     */
-/*            Xavier Leroy, projet Cristal, INRIA Rocquencourt         */
-/*                                                                     */
-/*  Copyright 1996 Institut National de Recherche en Informatique et   */
-/*     en Automatique.                                                    */
-/*                                                                     */
-=======
 /*                                                                        */
 /*                                 OCaml                                  */
 /*                                                                        */
@@ -17,7 +7,6 @@
 /*   Copyright 1996 Institut National de Recherche en Informatique et     */
 /*     en Automatique.                                                    */
 /*                                                                        */
->>>>>>> 0c0884bd
 /*   All rights reserved.  This file is distributed under the terms of    */
 /*   the GNU Lesser General Public License version 2.1, with the          */
 /*   special exception on linking described in the file LICENSE.          */
@@ -279,13 +268,8 @@
   loop t
 
 let mk_newtypes newtypes exp =
-<<<<<<< HEAD
-    List.fold_right (fun newtype exp -> mkexp (Pexp_newtype (newtype, exp)))
-      newtypes exp
-=======
   List.fold_right (fun newtype exp -> mkexp (Pexp_newtype (newtype, exp)))
     newtypes exp
->>>>>>> 0c0884bd
 
 let wrap_type_annotation newtypes core_type body =
   let exp = mkexp(Pexp_constraint(body,core_type)) in
@@ -436,8 +420,6 @@
     if lbs.lbs_extension <> None then
       raise Syntaxerr.(Error(Not_expecting(lbs.lbs_loc, "extension")));
     mkclass(Pcl_let (lbs.lbs_rec, List.rev bindings, body))
-
-<<<<<<< HEAD
 
 (* Alternatively, we could keep the generic module type in the Parsetree
    and extract the package type during type-checking. In that case,
@@ -475,46 +457,6 @@
   | _ ->
       err pmty.pmty_loc
         "only module type identifier and 'with type' constraints are supported"
-=======
-
-(* Alternatively, we could keep the generic module type in the Parsetree
-   and extract the package type during type-checking. In that case,
-   the assertions below should be turned into explicit checks. *)
-let package_type_of_module_type pmty =
-  let err loc s =
-    raise (Syntaxerr.Error (Syntaxerr.Invalid_package_type (loc, s)))
-  in
-  let map_cstr = function
-    | Pwith_type (lid, ptyp) ->
-        let loc = ptyp.ptype_loc in
-        if ptyp.ptype_params <> [] then
-          err loc "parametrized types are not supported";
-        if ptyp.ptype_cstrs <> [] then
-          err loc "constrained types are not supported";
-        if ptyp.ptype_private <> Public then
-          err loc "private types are not supported";
-
-        (* restrictions below are checked by the 'with_constraint' rule *)
-        assert (ptyp.ptype_kind = Ptype_abstract);
-        assert (ptyp.ptype_attributes = []);
-        let ty =
-          match ptyp.ptype_manifest with
-          | Some ty -> ty
-          | None -> assert false
-        in
-        (lid, ty)
-    | _ ->
-        err pmty.pmty_loc "only 'with type t =' constraints are supported"
-  in
-  match pmty with
-  | {pmty_desc = Pmty_ident lid} -> (lid, [])
-  | {pmty_desc = Pmty_with({pmty_desc = Pmty_ident lid}, cstrs)} ->
-      (lid, List.map map_cstr cstrs)
-  | _ ->
-      err pmty.pmty_loc
-        "only module type identifier and 'with type' constraints are supported"
-
->>>>>>> 0c0884bd
 
 %}
 
@@ -886,11 +828,8 @@
       { let (l, ext) = $1 in mkstr_ext (Pstr_typext l) ext }
   | str_exception_declaration
       { let (l, ext) = $1 in mkstr_ext (Pstr_exception l) ext }
-<<<<<<< HEAD
   | EFFECT effect_declaration
       { mkstr(Pstr_effect $2) }
-=======
->>>>>>> 0c0884bd
   | module_binding
       { let (body, ext) = $1 in mkstr_ext (Pstr_module body) ext }
   | rec_module_bindings
@@ -1001,11 +940,8 @@
       { let (l, ext) = $1 in mksig_ext (Psig_typext l) ext }
   | sig_exception_declaration
       { let (l, ext) = $1 in mksig_ext (Psig_exception l) ext }
-<<<<<<< HEAD
   | EFFECT effect_constructor_declaration
       { mksig(Psig_effect $2) }
-=======
->>>>>>> 0c0884bd
   | module_declaration
       { let (body, ext) = $1 in mksig_ext (Psig_module body) ext }
   | module_alias
@@ -1815,11 +1751,8 @@
       { expecting 3 "pattern" }
   | EXCEPTION ext_attributes pattern %prec prec_constr_appl
       { mkpat_attrs (Ppat_exception $3) $2}
-<<<<<<< HEAD
   | EFFECT simple_pattern simple_pattern
       { mkpat(Ppat_effect($2,$3)) }
-=======
->>>>>>> 0c0884bd
   | pattern attribute
       { Pat.attr $1 $2 }
   | pattern_gen { $1 }
@@ -1913,25 +1846,6 @@
   | extension
       { mkpat(Ppat_extension $1) }
 ;
-<<<<<<< HEAD
-
-simple_delimited_pattern:
-  | LBRACE lbl_pattern_list RBRACE
-      { let (fields, closed) = $2 in mkpat(Ppat_record(fields, closed)) }
-  | LBRACE lbl_pattern_list error
-      { unclosed "{" 1 "}" 3 }
-  | LBRACKET pattern_semi_list opt_semi RBRACKET
-      { reloc_pat (mktailpat (rhs_loc 4) (List.rev $2)) }
-  | LBRACKET pattern_semi_list opt_semi error
-      { unclosed "[" 1 "]" 4 }
-  | LBRACKETBAR pattern_semi_list opt_semi BARRBRACKET
-      { mkpat(Ppat_array(List.rev $2)) }
-  | LBRACKETBAR BARRBRACKET
-      { mkpat(Ppat_array []) }
-  | LBRACKETBAR pattern_semi_list opt_semi error
-      { unclosed "[|" 1 "|]" 4 }
-=======
->>>>>>> 0c0884bd
 
 simple_delimited_pattern:
   | LBRACE lbl_pattern_list RBRACE
@@ -2142,7 +2056,6 @@
     constr_ident generalized_constructor_arguments attributes
       { let args, res = $2 in
         Te.decl (mkrhs $1 1) ~args ?res ~attrs:$3 ~loc:(symbol_rloc()) }
-<<<<<<< HEAD
 ;
 
 effect_declaration:
@@ -2162,8 +2075,6 @@
   | constr_ident attributes EQUAL constr_longident post_item_attributes
       { Te.effect_rebind (mkrhs $1 1) (mkrhs $4 4)
           ~loc:(symbol_rloc()) ~attrs:($5 @ $2) }
-=======
->>>>>>> 0c0884bd
 ;
 
 generalized_constructor_arguments:
@@ -2186,7 +2097,6 @@
 ;
 label_declaration:
     mutable_flag label COLON poly_type_no_attr attributes
-<<<<<<< HEAD
       {
        Type.field (mkrhs $2 2) $4 ~mut:$1 ~attrs:$5
          ~loc:(symbol_rloc()) ~info:(symbol_info ())
@@ -2195,16 +2105,6 @@
 label_declaration_semi:
     mutable_flag label COLON poly_type_no_attr attributes SEMI attributes
       {
-=======
-      {
-       Type.field (mkrhs $2 2) $4 ~mut:$1 ~attrs:$5
-         ~loc:(symbol_rloc()) ~info:(symbol_info ())
-      }
-;
-label_declaration_semi:
-    mutable_flag label COLON poly_type_no_attr attributes SEMI attributes
-      {
->>>>>>> 0c0884bd
        let info =
          match rhs_info 5 with
          | Some _ as info_before_semi -> info_before_semi
@@ -2487,11 +2387,7 @@
   | FLOAT        { let (f, m) = $1 in Pconst_float (f, m) }
 ;
 signed_constant:
-<<<<<<< HEAD
-    constant                               { $1 }
-=======
     constant     { $1 }
->>>>>>> 0c0884bd
   | MINUS INT    { let (n, m) = $2 in Pconst_integer("-" ^ n, m) }
   | MINUS FLOAT  { let (f, m) = $2 in Pconst_float("-" ^ f, m) }
   | PLUS INT     { let (n, m) = $2 in Pconst_integer (n, m) }

(**************************************************************************)
(*                                                                        *)
(*                                 OCaml                                  *)
(*                                                                        *)
(*             Xavier Leroy, projet Cristal, INRIA Rocquencourt           *)
(*                                                                        *)
(*   Copyright 1996 Institut National de Recherche en Informatique et     *)
(*     en Automatique.                                                    *)
(*                                                                        *)
(*   All rights reserved.  This file is distributed under the terms of    *)
(*   the GNU Lesser General Public License version 2.1, with the          *)
(*   special exception on linking described in the file LICENSE.          *)
(*                                                                        *)
(**************************************************************************)

(*  bytegen.ml : translation of lambda terms to lists of instructions. *)

open Misc
open Asttypes
open Primitive
open Types
open Lambda
open Switch
open Instruct
open Debuginfo.Scoped_location

(**** Label generation ****)

let label_counter = ref 0

let new_label () =
  incr label_counter; !label_counter

(**** Operations on compilation environments. ****)

let empty_env =
  { ce_stack = Ident.empty; ce_heap = Ident.empty; ce_rec = Ident.empty }

(* Add a stack-allocated variable *)

let add_var id pos env =
  { ce_stack = Ident.add id pos env.ce_stack;
    ce_heap = env.ce_heap;
    ce_rec = env.ce_rec }

let rec add_vars idlist pos env =
  match idlist with
    [] -> env
  | id :: rem -> add_vars rem (pos + 1) (add_var id pos env)

(**** Examination of the continuation ****)

(* Return a label to the beginning of the given continuation.
   If the sequence starts with a branch, use the target of that branch
   as the label, thus avoiding a jump to a jump. *)

let label_code = function
    Kbranch lbl :: _ as cont -> (lbl, cont)
  | Klabel lbl :: _ as cont -> (lbl, cont)
  | cont -> let lbl = new_label() in (lbl, Klabel lbl :: cont)

(* Return a branch to the continuation. That is, an instruction that,
   when executed, branches to the continuation or performs what the
   continuation performs. We avoid generating branches to branches and
   branches to returns. *)

let rec make_branch_2 lbl n cont =
  function
    Kreturn m :: _ -> (Kreturn (n + m), cont)
  | Klabel _ :: c  -> make_branch_2 lbl n cont c
  | Kpop m :: c    -> make_branch_2 lbl (n + m) cont c
  | _              ->
      match lbl with
        Some lbl -> (Kbranch lbl, cont)
      | None     -> let lbl = new_label() in (Kbranch lbl, Klabel lbl :: cont)

let make_branch cont =
  match cont with
    (Kbranch _ as branch) :: _ -> (branch, cont)
  | (Kreturn _ as return) :: _ -> (return, cont)
  | Kraise k :: _ -> (Kraise k, cont)
  | Klabel lbl :: _ -> make_branch_2 (Some lbl) 0 cont cont
  | _ ->  make_branch_2 (None) 0 cont cont

(* Avoid a branch to a label that follows immediately *)

let branch_to label cont = match cont with
| Klabel label0::_ when label = label0 -> cont
| _ -> Kbranch label::cont

(* Discard all instructions up to the next label.
   This function is to be applied to the continuation before adding a
   non-terminating instruction (branch, raise, return) in front of it. *)

let rec discard_dead_code = function
    [] -> []
  | (Klabel _ | Krestart | Ksetglobal _) :: _ as cont -> cont
  | _ :: cont -> discard_dead_code cont

(* Check if we're in tailcall position *)

let rec is_tailcall = function
    Kreturn _ :: _ -> true
  | Klabel _ :: c -> is_tailcall c
  | Kpop _ :: c -> is_tailcall c
  | _ -> false

(* Will this primitive result in an OCaml call which would benefit
   from the tail call optimization? *)

let preserve_tailcall_for_prim = function
<<<<<<< HEAD
    Prunstack | Pperform | Presume | Preperform |
    Pidentity | Popaque | Pdirapply | Prevapply | Psequor | Psequand ->
=======
  | Popaque | Psequor | Psequand ->
>>>>>>> 1037341d
      true
  | Pbytes_to_string | Pbytes_of_string | Pignore | Pgetglobal _ | Psetglobal _
  | Pmakeblock _ | Pfield _ | Pfield_computed | Psetfield _
  | Psetfield_computed _ | Pfloatfield _ | Psetfloatfield _ | Pduprecord _
  | Pccall _ | Praise _ | Pnot | Pnegint | Paddint | Psubint | Pmulint
  | Pdivint _ | Pmodint _ | Pandint | Porint | Pxorint | Plslint | Plsrint
  | Pasrint | Pintcomp _ | Poffsetint _ | Poffsetref _ | Pintoffloat
  | Pfloatofint | Pnegfloat | Pabsfloat | Paddfloat | Psubfloat | Pmulfloat
  | Pdivfloat | Pfloatcomp _ | Pstringlength | Pstringrefu  | Pstringrefs
  | Pcompare_ints | Pcompare_floats | Pcompare_bints _
  | Pbyteslength | Pbytesrefu | Pbytessetu | Pbytesrefs | Pbytessets
  | Pmakearray _ | Pduparray _ | Parraylength _ | Parrayrefu _ | Parraysetu _
  | Parrayrefs _ | Parraysets _ | Pisint | Pisout | Pbintofint _ | Pintofbint _
  | Pcvtbint _ | Pnegbint _ | Paddbint _ | Psubbint _ | Pmulbint _ | Pdivbint _
  | Pmodbint _ | Pandbint _ | Porbint _ | Pxorbint _ | Plslbint _ | Plsrbint _
  | Pasrbint _ | Pbintcomp _ | Pbigarrayref _ | Pbigarrayset _ | Pbigarraydim _
  | Pstring_load_16 _ | Pstring_load_32 _ | Pstring_load_64 _ | Pbytes_load_16 _
  | Pbytes_load_32 _ | Pbytes_load_64 _ | Pbytes_set_16 _ | Pbytes_set_32 _
  | Pbytes_set_64 _ | Pbigstring_load_16 _ | Pbigstring_load_32 _
  | Pbigstring_load_64 _ | Pbigstring_set_16 _ | Pbigstring_set_32 _
  | Patomic_exchange | Patomic_cas | Patomic_fetch_add | Patomic_load _ | Pnop
  | Pbigstring_set_64 _ | Pctconst _ | Pbswap16 | Pbbswap _ | Pint_as_pointer
  | Pdls_get ->
      false

(* Add a Kpop N instruction in front of a continuation *)

let rec add_pop n cont =
  if n = 0 then cont else
    match cont with
      Kpop m :: cont -> add_pop (n + m) cont
    | Kreturn m :: cont -> Kreturn(n + m) :: cont
    | Kraise _ :: _ -> cont
    | _ -> Kpop n :: cont

(* Add the constant "unit" in front of a continuation *)

let add_const_unit = function
    (Kacc _ | Kconst _ | Kgetglobal _ | Kpush_retaddr _) :: _ as cont -> cont
  | cont -> Kconst const_unit :: cont

let rec push_dummies n k = match n with
| 0 -> k
| _ -> Kconst const_unit::Kpush::push_dummies (n-1) k


(**** Auxiliary for compiling "let rec" ****)

type rhs_kind =
  | RHS_block of int
  | RHS_infix of { blocksize : int; offset : int }
  | RHS_floatblock of int
  | RHS_nonrec
  | RHS_function of int * int
;;

let rec check_recordwith_updates id e =
  match e with
  | Lsequence (Lprim ((Psetfield _ | Psetfloatfield _), [Lvar id2; _], _), cont)
      -> id2 = id && check_recordwith_updates id cont
  | Lvar id2 -> id2 = id
  | _ -> false
;;

let rec size_of_lambda env = function
  | Lvar id ->
      begin try Ident.find_same id env with Not_found -> RHS_nonrec end
  | Lfunction{params} as funct ->
      RHS_function (2 + Ident.Set.cardinal(free_variables funct),
                    List.length params)
  | Llet (Strict, _k, id, Lprim (Pduprecord (kind, size), _, _), body)
    when check_recordwith_updates id body ->
      begin match kind with
      | Record_regular | Record_inlined _ -> RHS_block size
      | Record_unboxed _ -> assert false
      | Record_float -> RHS_floatblock size
      | Record_extension _ -> RHS_block (size + 1)
      end
  | Llet(_str, _k, id, arg, body) ->
      size_of_lambda (Ident.add id (size_of_lambda env arg) env) body
  (* See the Lletrec case of comp_expr *)
  | Lletrec(bindings, body) when
      List.for_all (function (_, Lfunction _) -> true | _ -> false) bindings ->
      (* let rec of functions *)
      let fv =
        Ident.Set.elements (free_variables (Lletrec(bindings, lambda_unit))) in
      (* See Instruct(CLOSUREREC) in interp.c *)
      let blocksize = List.length bindings * 3 - 1 + List.length fv in
      let offsets = List.mapi (fun i (id, _e) -> (id, i * 3)) bindings in
      let env = List.fold_right (fun (id, offset) env ->
        Ident.add id (RHS_infix { blocksize; offset }) env) offsets env in
      size_of_lambda env body
  | Lletrec(bindings, body) ->
      let env = List.fold_right
        (fun (id, e) env -> Ident.add id (size_of_lambda env e) env)
        bindings env
      in
      size_of_lambda env body
  | Lprim(Pmakeblock _, args, _) -> RHS_block (List.length args)
  | Lprim (Pmakearray ((Paddrarray|Pintarray), _), args, _) ->
      RHS_block (List.length args)
  | Lprim (Pmakearray (Pfloatarray, _), args, _) ->
      RHS_floatblock (List.length args)
  | Lprim (Pmakearray (Pgenarray, _), _, _) ->
     (* Pgenarray is excluded from recursive bindings by the
        check in Translcore.check_recursive_lambda *)
      RHS_nonrec
  | Lprim (Pduprecord ((Record_regular | Record_inlined _), size), _, _) ->
      RHS_block size
  | Lprim (Pduprecord (Record_unboxed _, _), _, _) ->
      assert false
  | Lprim (Pduprecord (Record_extension _, size), _, _) ->
      RHS_block (size + 1)
  | Lprim (Pduprecord (Record_float, size), _, _) -> RHS_floatblock size
  | Levent (lam, _) -> size_of_lambda env lam
  | Lsequence (_lam, lam') -> size_of_lambda env lam'
  | _ -> RHS_nonrec

(**** Merging consecutive events ****)

let copy_event ev kind info repr =
  { ev with
    ev_pos = 0;                   (* patched in emitcode *)
    ev_kind = kind;
    ev_info = info;
    ev_repr = repr }

let merge_infos ev ev' =
  match ev.ev_info, ev'.ev_info with
    Event_other, info -> info
  | info, Event_other -> info
  | _                 -> fatal_error "Bytegen.merge_infos"

let merge_repr ev ev' =
  match ev.ev_repr, ev'.ev_repr with
    Event_none, x -> x
  | x, Event_none -> x
  | Event_parent r, Event_child r' when r == r' && !r = 1 -> Event_none
  | Event_child r, Event_parent r' when r == r' -> Event_parent r
  | _, _          -> fatal_error "Bytegen.merge_repr"

let merge_events ev ev' =
  let (maj, min) =
    match ev.ev_kind, ev'.ev_kind with
    (* Discard pseudo-events *)
      Event_pseudo,  _                              -> ev', ev
    | _,             Event_pseudo                   -> ev,  ev'
    (* Keep following event, supposedly more informative *)
    | Event_before,  (Event_after _ | Event_before) -> ev',  ev
    (* Discard following events, supposedly less informative *)
    | Event_after _, (Event_after _ | Event_before) -> ev, ev'
  in
  copy_event maj maj.ev_kind (merge_infos maj min) (merge_repr maj min)

let weaken_event ev cont =
  match ev.ev_kind with
    Event_after _ ->
      begin match cont with
        Kpush :: Kevent ({ev_repr = Event_none} as ev') :: c ->
          begin match ev.ev_info with
            Event_return _ ->
              (* Weaken event *)
              let repr = ref 1 in
              let ev =
                copy_event ev Event_pseudo ev.ev_info (Event_parent repr)
              and ev' =
                copy_event ev' ev'.ev_kind ev'.ev_info (Event_child repr)
              in
              Kevent ev :: Kpush :: Kevent ev' :: c
          | _ ->
              (* Only keep following event, equivalent *)
              cont
          end
      | _ ->
          Kevent ev :: cont
      end
  | _ ->
      Kevent ev :: cont

let add_event ev =
  function
    Kevent ev' :: cont -> weaken_event (merge_events ev ev') cont
  | cont               -> weaken_event ev cont

(* Pseudo events are ignored by the debugger. They are only used for
   generating backtraces.

   We prefer adding this event here rather than in lambda generation
   1) there are many different situations where a Pmakeblock can
      be generated
   2) we prefer inserting a pseudo event rather than an event after
      to prevent the debugger to stop at every single allocation. *)
let add_pseudo_event loc modname c =
  if !Clflags.debug then
    let ev_defname = string_of_scoped_location loc in
    let ev =
      { ev_pos = 0;                   (* patched in emitcode *)
        ev_module = modname;
        ev_loc = to_location loc;
        ev_defname;
        ev_kind = Event_pseudo;
        ev_info = Event_other;        (* Dummy *)
        ev_typenv = Env.Env_empty;    (* Dummy *)
        ev_typsubst = Subst.identity; (* Dummy *)
        ev_compenv = empty_env;       (* Dummy *)
        ev_stacksize = 0;             (* Dummy *)
        ev_repr = Event_none }        (* Dummy *)
    in
    add_event ev c
  else c

(**** Compilation of a lambda expression ****)

let try_blocks = ref []  (* list of stack size for each nested try block *)

(* association staticraise numbers -> (lbl,size of stack, try_blocks *)

let sz_static_raises = ref []

let push_static_raise i lbl_handler sz =
  sz_static_raises := (i, (lbl_handler, sz, !try_blocks)) :: !sz_static_raises

let find_raise_label i =
  try
    List.assoc i !sz_static_raises
  with
  | Not_found ->
      Misc.fatal_error
        ("exit("^Int.to_string i^") outside appropriated catch")

(* Will the translation of l lead to a jump to label ? *)
let code_as_jump l sz = match l with
| Lstaticraise (i,[]) ->
    let label,size,tb = find_raise_label i in
    if sz = size && tb == !try_blocks then
      Some label
    else
      None
| _ -> None

(* Function bodies that remain to be compiled *)

type function_to_compile =
  { params: Ident.t list;               (* function parameters *)
    body: lambda;                       (* the function body *)
    label: label;                       (* the label of the function entry *)
    free_vars: Ident.t list;            (* free variables of the function *)
    num_defs: int;            (* number of mutually recursive definitions *)
    rec_vars: Ident.t list;             (* mutually recursive fn names *)
    rec_pos: int }                      (* rank in recursive definition *)

let functions_to_compile  = (Stack.create () : function_to_compile Stack.t)

(* Name of current compilation unit (for debugging events) *)

let compunit_name = ref ""

(* Maximal stack size reached during the current function body *)

let max_stack_used = ref 0

let check_stack sz =
  if sz > !max_stack_used then max_stack_used := sz

(* Sequence of string tests *)


(* Translate a primitive to a bytecode instruction (possibly a call to a C
   function) *)

let comp_bint_primitive bi suff args =
  let pref =
    match bi with Pnativeint -> "caml_nativeint_"
                | Pint32 -> "caml_int32_"
                | Pint64 -> "caml_int64_" in
  Kccall(pref ^ suff, List.length args)

let comp_primitive p sz args =
  check_stack sz;
  match p with
    Pgetglobal id -> Kgetglobal id
  | Psetglobal id -> Ksetglobal id
  | Pintcomp cmp -> Kintcomp cmp
  | Pcompare_ints -> Kccall("caml_int_compare", 2)
  | Pcompare_floats -> Kccall("caml_float_compare", 2)
  | Pcompare_bints bi -> comp_bint_primitive bi "compare" args
  | Pmakeblock(tag, _mut, _) -> Kmakeblock(List.length args, tag)
  | Pfield(n, _ptr, _mut) -> Kgetfield n
  | Pfield_computed -> Kgetvectitem
  | Psetfield(n, _ptr, _init) -> Ksetfield n
  | Psetfield_computed(_ptr, _init) -> Ksetvectitem
  | Psetfloatfield (n, _init) -> Ksetfloatfield n
  | Pduprecord _ -> Kccall("caml_obj_dup", 1)
  | Pccall p -> Kccall(p.prim_name, p.prim_arity)
  | Pperform ->
      check_stack (sz + 4);
      Kperform
  | Pnegint -> Knegint
  | Paddint -> Kaddint
  | Psubint -> Ksubint
  | Pmulint -> Kmulint
  | Pdivint _ -> Kdivint
  | Pmodint _ -> Kmodint
  | Pandint -> Kandint
  | Porint -> Korint
  | Pxorint -> Kxorint
  | Plslint -> Klslint
  | Plsrint -> Klsrint
  | Pasrint -> Kasrint
  | Poffsetint n -> Koffsetint n
  | Poffsetref n -> Koffsetref n
  | Pintoffloat -> Kccall("caml_int_of_float", 1)
  | Pfloatofint -> Kccall("caml_float_of_int", 1)
  | Pnegfloat -> Kccall("caml_neg_float", 1)
  | Pabsfloat -> Kccall("caml_abs_float", 1)
  | Paddfloat -> Kccall("caml_add_float", 2)
  | Psubfloat -> Kccall("caml_sub_float", 2)
  | Pmulfloat -> Kccall("caml_mul_float", 2)
  | Pdivfloat -> Kccall("caml_div_float", 2)
  | Pstringlength -> Kccall("caml_ml_string_length", 1)
  | Pbyteslength -> Kccall("caml_ml_bytes_length", 1)
  | Pstringrefs -> Kccall("caml_string_get", 2)
  | Pbytesrefs -> Kccall("caml_bytes_get", 2)
  | Pbytessets -> Kccall("caml_bytes_set", 3)
  | Pstringrefu -> Kgetstringchar
  | Pbytesrefu -> Kgetbyteschar
  | Pbytessetu -> Ksetbyteschar
  | Pstring_load_16(_) -> Kccall("caml_string_get16", 2)
  | Pstring_load_32(_) -> Kccall("caml_string_get32", 2)
  | Pstring_load_64(_) -> Kccall("caml_string_get64", 2)
  | Pbytes_set_16(_) -> Kccall("caml_bytes_set16", 3)
  | Pbytes_set_32(_) -> Kccall("caml_bytes_set32", 3)
  | Pbytes_set_64(_) -> Kccall("caml_bytes_set64", 3)
  | Pbytes_load_16(_) -> Kccall("caml_bytes_get16", 2)
  | Pbytes_load_32(_) -> Kccall("caml_bytes_get32", 2)
  | Pbytes_load_64(_) -> Kccall("caml_bytes_get64", 2)
  | Parraylength _ -> Kvectlength
  | Parrayrefs Pgenarray -> Kccall("caml_array_get", 2)
  | Parrayrefs Pfloatarray -> Kccall("caml_floatarray_get", 2)
  | Parrayrefs _ -> Kccall("caml_array_get_addr", 2)
  | Parraysets Pgenarray -> Kccall("caml_array_set", 3)
  | Parraysets Pfloatarray -> Kccall("caml_floatarray_set", 3)
  | Parraysets _ -> Kccall("caml_array_set_addr", 3)
  | Parrayrefu Pgenarray -> Kccall("caml_array_unsafe_get", 2)
  | Parrayrefu Pfloatarray -> Kccall("caml_floatarray_unsafe_get", 2)
  | Parrayrefu _ -> Kgetvectitem
  | Parraysetu Pgenarray -> Kccall("caml_array_unsafe_set", 3)
  | Parraysetu Pfloatarray -> Kccall("caml_floatarray_unsafe_set", 3)
  | Parraysetu _ -> Ksetvectitem
  | Pctconst c ->
     let const_name = match c with
       | Big_endian -> "big_endian"
       | Word_size -> "word_size"
       | Int_size -> "int_size"
       | Max_wosize -> "max_wosize"
       | Ostype_unix -> "ostype_unix"
       | Ostype_win32 -> "ostype_win32"
       | Ostype_cygwin -> "ostype_cygwin"
       | Backend_type -> "backend_type" in
     Kccall(Printf.sprintf "caml_sys_const_%s" const_name, 1)
  | Pisint -> Kisint
  | Pisout -> Kisout
  | Pbintofint bi -> comp_bint_primitive bi "of_int" args
  | Pintofbint bi -> comp_bint_primitive bi "to_int" args
  | Pcvtbint(Pint32, Pnativeint) -> Kccall("caml_nativeint_of_int32", 1)
  | Pcvtbint(Pnativeint, Pint32) -> Kccall("caml_nativeint_to_int32", 1)
  | Pcvtbint(Pint32, Pint64) -> Kccall("caml_int64_of_int32", 1)
  | Pcvtbint(Pint64, Pint32) -> Kccall("caml_int64_to_int32", 1)
  | Pcvtbint(Pnativeint, Pint64) -> Kccall("caml_int64_of_nativeint", 1)
  | Pcvtbint(Pint64, Pnativeint) -> Kccall("caml_int64_to_nativeint", 1)
  | Pnegbint bi -> comp_bint_primitive bi "neg" args
  | Paddbint bi -> comp_bint_primitive bi "add" args
  | Psubbint bi -> comp_bint_primitive bi "sub" args
  | Pmulbint bi -> comp_bint_primitive bi "mul" args
  | Pdivbint { size = bi } -> comp_bint_primitive bi "div" args
  | Pmodbint { size = bi } -> comp_bint_primitive bi "mod" args
  | Pandbint bi -> comp_bint_primitive bi "and" args
  | Porbint bi -> comp_bint_primitive bi "or" args
  | Pxorbint bi -> comp_bint_primitive bi "xor" args
  | Plslbint bi -> comp_bint_primitive bi "shift_left" args
  | Plsrbint bi -> comp_bint_primitive bi "shift_right_unsigned" args
  | Pasrbint bi -> comp_bint_primitive bi "shift_right" args
  | Pbintcomp(_, Ceq) -> Kccall("caml_equal", 2)
  | Pbintcomp(_, Cne) -> Kccall("caml_notequal", 2)
  | Pbintcomp(_, Clt) -> Kccall("caml_lessthan", 2)
  | Pbintcomp(_, Cgt) -> Kccall("caml_greaterthan", 2)
  | Pbintcomp(_, Cle) -> Kccall("caml_lessequal", 2)
  | Pbintcomp(_, Cge) -> Kccall("caml_greaterequal", 2)
  | Pbigarrayref(_, n, _, _) -> Kccall("caml_ba_get_" ^ Int.to_string n, n + 1)
  | Pbigarrayset(_, n, _, _) -> Kccall("caml_ba_set_" ^ Int.to_string n, n + 2)
  | Pbigarraydim(n) -> Kccall("caml_ba_dim_" ^ Int.to_string n, 1)
  | Pbigstring_load_16(_) -> Kccall("caml_ba_uint8_get16", 2)
  | Pbigstring_load_32(_) -> Kccall("caml_ba_uint8_get32", 2)
  | Pbigstring_load_64(_) -> Kccall("caml_ba_uint8_get64", 2)
  | Pbigstring_set_16(_) -> Kccall("caml_ba_uint8_set16", 3)
  | Pbigstring_set_32(_) -> Kccall("caml_ba_uint8_set32", 3)
  | Pbigstring_set_64(_) -> Kccall("caml_ba_uint8_set64", 3)
  | Pbswap16 -> Kccall("caml_bswap16", 1)
  | Pbbswap(bi) -> comp_bint_primitive bi "bswap" args
  | Pint_as_pointer -> Kccall("caml_int_as_pointer", 1)
  | Pbytes_to_string -> Kccall("caml_string_of_bytes", 1)
  | Pbytes_of_string -> Kccall("caml_bytes_of_string", 1)
  | Patomic_load _ -> Kccall("caml_atomic_load", 1)
  | Patomic_exchange -> Kccall("caml_atomic_exchange", 2)
  | Patomic_cas -> Kccall("caml_atomic_cas", 3)
  | Patomic_fetch_add -> Kccall("caml_atomic_fetch_add", 2)
  | Pdls_get -> Kccall("caml_domain_dls_get", 1)
  | _ -> fatal_error "Bytegen.comp_primitive"

let is_immed n = immed_min <= n && n <= immed_max

module Storer =
  Switch.Store
    (struct type t = lambda type key = lambda
      let compare_key = Stdlib.compare
      let make_key = Lambda.make_key end)

(* Compile an expression.
   The value of the expression is left in the accumulator.
   env = compilation environment
   exp = the lambda expression to compile
   sz = current size of the stack frame
   cont = list of instructions to execute afterwards
   Result = list of instructions that evaluate exp, then perform cont. *)

let rec comp_expr env exp sz cont =
  check_stack sz;
  match exp with
    Lvar id | Lmutvar id ->
      begin try
        let pos = Ident.find_same id env.ce_stack in
        Kacc(sz - pos) :: cont
      with Not_found ->
      try
        let pos = Ident.find_same id env.ce_heap in
        Kenvacc(pos) :: cont
      with Not_found ->
      try
        let ofs = Ident.find_same id env.ce_rec in
        Koffsetclosure(ofs) :: cont
      with Not_found ->
        fatal_error ("Bytegen.comp_expr: var " ^ Ident.unique_name id)
      end
  | Lconst cst ->
      Kconst cst :: cont
  | Lapply{ap_func = func; ap_args = args} ->
      let nargs = List.length args in
      if is_tailcall cont then begin
        comp_args env args sz
          (Kpush :: comp_expr env func (sz + nargs)
            (Kappterm(nargs, sz + nargs) :: discard_dead_code cont))
      end else begin
        if nargs < 4 then
          comp_args env args sz
            (Kpush :: comp_expr env func (sz + nargs) (Kapply nargs :: cont))
        else begin
          let (lbl, cont1) = label_code cont in
          Kpush_retaddr lbl ::
          comp_args env args (sz + 3)
            (Kpush :: comp_expr env func (sz + 3 + nargs)
                      (Kapply nargs :: cont1))
        end
      end
  | Lsend(kind, met, obj, args, _) ->
      assert (kind <> Cached);
      let nargs = List.length args + 1 in
      let getmethod, args' =
        if kind = Self then (Kgetmethod, met::obj::args) else
        match met with
          Lconst(Const_base(Const_int n)) -> (Kgetpubmet n, obj::args)
        | _ -> (Kgetdynmet, met::obj::args)
      in
      if is_tailcall cont then
        comp_args env args' sz
          (getmethod :: Kappterm(nargs, sz + nargs) :: discard_dead_code cont)
      else
        if nargs < 4 then
          comp_args env args' sz
            (getmethod :: Kapply nargs :: cont)
        else begin
          let (lbl, cont1) = label_code cont in
          Kpush_retaddr lbl ::
          comp_args env args' (sz + 3)
            (getmethod :: Kapply nargs :: cont1)
        end
  | Lfunction{params; body; loc} -> (* assume kind = Curried *)
      let cont = add_pseudo_event loc !compunit_name cont in
      let lbl = new_label() in
      let fv = Ident.Set.elements(free_variables exp) in
      let to_compile =
        { params = List.map fst params; body = body; label = lbl;
          free_vars = fv; num_defs = 1; rec_vars = []; rec_pos = 0 } in
      Stack.push to_compile functions_to_compile;
      comp_args env (List.map (fun n -> Lvar n) fv) sz
        (Kclosure(lbl, List.length fv) :: cont)
  | Llet(_, _k, id, arg, body)
  | Lmutlet(_k, id, arg, body) ->
      comp_expr env arg sz
        (Kpush :: comp_expr (add_var id (sz+1) env) body (sz+1)
          (add_pop 1 cont))
  | Lletrec(decl, body) ->
      let ndecl = List.length decl in
      if List.for_all (function (_, Lfunction _) -> true | _ -> false)
                      decl then begin
        (* let rec of functions *)
        let fv =
          Ident.Set.elements (free_variables (Lletrec(decl, lambda_unit))) in
        let rec_idents = List.map (fun (id, _lam) -> id) decl in
        let rec comp_fun pos = function
            [] -> []
          | (_id, Lfunction{params; body}) :: rem ->
              let lbl = new_label() in
              let to_compile =
                { params = List.map fst params; body = body; label = lbl;
                  free_vars = fv; num_defs = ndecl; rec_vars = rec_idents;
                  rec_pos = pos} in
              Stack.push to_compile functions_to_compile;
              lbl :: comp_fun (pos + 1) rem
          | _ -> assert false in
        let lbls = comp_fun 0 decl in
        comp_args env (List.map (fun n -> Lvar n) fv) sz
          (Kclosurerec(lbls, List.length fv) ::
            (comp_expr (add_vars rec_idents (sz+1) env) body (sz + ndecl)
                       (add_pop ndecl cont)))
      end else begin
        let decl_size =
          List.map (fun (id, exp) -> (id, exp, size_of_lambda Ident.empty exp))
            decl in
        let rec comp_init new_env sz = function
          | [] -> comp_nonrec new_env sz ndecl decl_size
          | (id, _exp, RHS_floatblock blocksize) :: rem ->
              Kconst(Const_base(Const_int blocksize)) ::
              Kccall("caml_alloc_dummy_float", 1) :: Kpush ::
              comp_init (add_var id (sz+1) new_env) (sz+1) rem
          | (id, _exp, RHS_block blocksize) :: rem ->
              Kconst(Const_base(Const_int blocksize)) ::
              Kccall("caml_alloc_dummy", 1) :: Kpush ::
              comp_init (add_var id (sz+1) new_env) (sz+1) rem
          | (id, _exp, RHS_infix { blocksize; offset }) :: rem ->
              Kconst(Const_base(Const_int offset)) ::
              Kpush ::
              Kconst(Const_base(Const_int blocksize)) ::
              Kccall("caml_alloc_dummy_infix", 2) :: Kpush ::
              comp_init (add_var id (sz+1) new_env) (sz+1) rem
          | (id, _exp, RHS_function (blocksize,arity)) :: rem ->
              Kconst(Const_base(Const_int arity)) ::
              Kpush ::
              Kconst(Const_base(Const_int blocksize)) ::
              Kccall("caml_alloc_dummy_function", 2) :: Kpush ::
              comp_init (add_var id (sz+1) new_env) (sz+1) rem
          | (id, _exp, RHS_nonrec) :: rem ->
              Kconst(Const_base(Const_int 0)) :: Kpush ::
              comp_init (add_var id (sz+1) new_env) (sz+1) rem
        and comp_nonrec new_env sz i = function
          | [] -> comp_rec new_env sz ndecl decl_size
          | (_id, _exp, (RHS_block _ | RHS_infix _ |
                         RHS_floatblock _ | RHS_function _))
            :: rem ->
              comp_nonrec new_env sz (i-1) rem
          | (_id, exp, RHS_nonrec) :: rem ->
              comp_expr new_env exp sz
                (Kassign (i-1) :: comp_nonrec new_env sz (i-1) rem)
        and comp_rec new_env sz i = function
          | [] -> comp_expr new_env body sz (add_pop ndecl cont)
          | (_id, exp, (RHS_block _ | RHS_infix _ |
                        RHS_floatblock _ | RHS_function _))
            :: rem ->
              comp_expr new_env exp sz
                (Kpush :: Kacc i :: Kccall("caml_update_dummy", 2) ::
                 comp_rec new_env sz (i-1) rem)
          | (_id, _exp, RHS_nonrec) :: rem ->
              comp_rec new_env sz (i-1) rem
        in
        comp_init env sz decl_size
      end
<<<<<<< HEAD
  | Lprim((Pidentity | Pnop | Popaque |
           Pbytes_to_string | Pbytes_of_string), [arg], _) ->
=======
  | Lprim(Popaque, [arg], _) ->
>>>>>>> 1037341d
      comp_expr env arg sz cont
  | Lprim(Pignore, [arg], _) ->
      comp_expr env arg sz (add_const_unit cont)
  | Lprim(Pnot, [arg], _) ->
      let newcont =
        match cont with
          Kbranchif lbl :: cont1 -> Kbranchifnot lbl :: cont1
        | Kbranchifnot lbl :: cont1 -> Kbranchif lbl :: cont1
        | _ -> Kboolnot :: cont in
      comp_expr env arg sz newcont
  | Lprim(Psequand, [exp1; exp2], _) ->
      begin match cont with
        Kbranchifnot lbl :: _ ->
          comp_expr env exp1 sz (Kbranchifnot lbl ::
            comp_expr env exp2 sz cont)
      | Kbranchif lbl :: cont1 ->
          let (lbl2, cont2) = label_code cont1 in
          comp_expr env exp1 sz (Kbranchifnot lbl2 ::
            comp_expr env exp2 sz (Kbranchif lbl :: cont2))
      | _ ->
          let (lbl, cont1) = label_code cont in
          comp_expr env exp1 sz (Kstrictbranchifnot lbl ::
            comp_expr env exp2 sz cont1)
      end
  | Lprim(Psequor, [exp1; exp2], _) ->
      begin match cont with
        Kbranchif lbl :: _ ->
          comp_expr env exp1 sz (Kbranchif lbl ::
            comp_expr env exp2 sz cont)
      | Kbranchifnot lbl :: cont1 ->
          let (lbl2, cont2) = label_code cont1 in
          comp_expr env exp1 sz (Kbranchif lbl2 ::
            comp_expr env exp2 sz (Kbranchifnot lbl :: cont2))
      | _ ->
          let (lbl, cont1) = label_code cont in
          comp_expr env exp1 sz (Kstrictbranchif lbl ::
            comp_expr env exp2 sz cont1)
      end
  | Lprim(Praise k, [arg], _) ->
      comp_expr env arg sz (Kraise k :: discard_dead_code cont)
  | Lprim(Paddint, [arg; Lconst(Const_base(Const_int n))], _)
    when is_immed n ->
      comp_expr env arg sz (Koffsetint n :: cont)
  | Lprim(Psubint, [arg; Lconst(Const_base(Const_int n))], _)
    when is_immed (-n) ->
      comp_expr env arg sz (Koffsetint (-n) :: cont)
  | Lprim (Poffsetint n, [arg], _)
    when not (is_immed n) ->
      comp_expr env arg sz
        (Kpush::
         Kconst (Const_base (Const_int n))::
         Kaddint::cont)
  | Lprim(Pmakearray (kind, _), args, loc) ->
      let cont = add_pseudo_event loc !compunit_name cont in
      begin match kind with
        Pintarray | Paddrarray ->
          comp_args env args sz (Kmakeblock(List.length args, 0) :: cont)
      | Pfloatarray ->
          comp_args env args sz (Kmakefloatblock(List.length args) :: cont)
      | Pgenarray ->
          if args = []
          then Kmakeblock(0, 0) :: cont
          else comp_args env args sz
                 (Kmakeblock(List.length args, 0) ::
                  Kccall("caml_make_array", 1) :: cont)
      end
  | Lprim((Presume|Prunstack), args, _) ->
      let nargs = List.length args - 1 in
      assert (nargs = 2);
      (* Resume itself only pushes 3 words, but perform adds another *)
      check_stack (sz + 4);
      if is_tailcall cont then
        comp_args env args sz
          (Kresumeterm(sz + nargs) :: discard_dead_code cont)
      else
        comp_args env args sz (Kresume :: cont)
  | Lprim(Preperform, args, _) ->
      let nargs = List.length args - 1 in
      assert (nargs = 2);
      check_stack (sz + 3);
      if is_tailcall cont then
        comp_args env args sz
          (Kreperformterm(sz + nargs) :: discard_dead_code cont)
      else
        fatal_error "Reperform used in non-tail position"
  | Lprim (Pduparray (kind, mutability),
           [Lprim (Pmakearray (kind',_),args,_)], loc) ->
      assert (kind = kind');
      comp_expr env (Lprim (Pmakearray (kind, mutability), args, loc)) sz cont
  | Lprim (Pduparray _, [arg], loc) ->
      let prim_obj_dup =
        Primitive.simple ~name:"caml_obj_dup" ~arity:1 ~alloc:true
      in
      comp_expr env (Lprim (Pccall prim_obj_dup, [arg], loc)) sz cont
  | Lprim (Pduparray _, _, _) ->
      Misc.fatal_error "Bytegen.comp_expr: Pduparray takes exactly one arg"
(* Integer first for enabling further optimization (cf. emitcode.ml)  *)
  | Lprim (Pintcomp c, [arg ; (Lconst _ as k)], _) ->
      let p = Pintcomp (swap_integer_comparison c)
      and args = [k ; arg] in
      let nargs = List.length args - 1 in
      comp_args env args sz (comp_primitive p (sz + nargs - 1) args :: cont)
 | Lprim (Pfloatcomp cmp, args, _) ->
      let cont =
        match cmp with
        | CFeq -> Kccall("caml_eq_float", 2) :: cont
        | CFneq -> Kccall("caml_neq_float", 2) :: cont
        | CFlt -> Kccall("caml_lt_float", 2) :: cont
        | CFnlt -> Kccall("caml_lt_float", 2) :: Kboolnot :: cont
        | CFgt -> Kccall("caml_gt_float", 2) :: cont
        | CFngt -> Kccall("caml_gt_float", 2) :: Kboolnot :: cont
        | CFle -> Kccall("caml_le_float", 2) :: cont
        | CFnle -> Kccall("caml_le_float", 2) :: Kboolnot :: cont
        | CFge -> Kccall("caml_ge_float", 2) :: cont
        | CFnge -> Kccall("caml_ge_float", 2) :: Kboolnot :: cont
      in
      comp_args env args sz cont
  | Lprim(Pmakeblock(tag, _mut, _), args, loc) ->
      let cont = add_pseudo_event loc !compunit_name cont in
      comp_args env args sz (Kmakeblock(List.length args, tag) :: cont)
  | Lprim(Pfloatfield n, args, loc) ->
      let cont = add_pseudo_event loc !compunit_name cont in
      comp_args env args sz (Kgetfloatfield n :: cont)
  | Lprim(p, args, _) ->
      let nargs = List.length args - 1 in
      comp_args env args sz (comp_primitive p (sz + nargs - 1) args :: cont)
  | Lstaticcatch (body, (i, vars) , handler) ->
      let vars = List.map fst vars in
      let nvars = List.length vars in
      let branch1, cont1 = make_branch cont in
      let r =
        if nvars <> 1 then begin (* general case *)
          let lbl_handler, cont2 =
            label_code
              (comp_expr
                (add_vars vars (sz+1) env)
                handler (sz+nvars) (add_pop nvars cont1)) in
          push_static_raise i lbl_handler (sz+nvars);
          push_dummies nvars
            (comp_expr env body (sz+nvars)
            (add_pop nvars (branch1 :: cont2)))
        end else begin (* small optimization for nvars = 1 *)
          let var = match vars with [var] -> var | _ -> assert false in
          let lbl_handler, cont2 =
            label_code
              (Kpush::comp_expr
                (add_var var (sz+1) env)
                handler (sz+1) (add_pop 1 cont1)) in
          push_static_raise i lbl_handler sz;
          comp_expr env body sz (branch1 :: cont2)
        end in
      sz_static_raises := List.tl !sz_static_raises ;
      r
  | Lstaticraise (i, args) ->
      let cont = discard_dead_code cont in
      let label,size,tb = find_raise_label i in
      let cont = branch_to label cont in
      let rec loop sz tbb =
        if tb == tbb then add_pop (sz-size) cont
        else match tbb with
        | [] -> assert false
        | try_sz :: tbb -> add_pop (sz-try_sz-4) (Kpoptrap :: loop try_sz tbb)
      in
      let cont = loop sz !try_blocks in
      begin match args with
      | [arg] -> (* optim, argument passed in accumulator *)
          comp_expr env arg sz cont
      | _ -> comp_exit_args env args sz size cont
      end
  | Ltrywith(body, id, handler) ->
      let (branch1, cont1) = make_branch cont in
      let lbl_handler = new_label() in
      let body_cont =
        Kpoptrap :: branch1 ::
        Klabel lbl_handler :: Kpush ::
        comp_expr (add_var id (sz+1) env) handler (sz+1) (add_pop 1 cont1)
      in
      try_blocks := sz :: !try_blocks;
      let l = comp_expr env body (sz+4) body_cont in
      try_blocks := List.tl !try_blocks;
      Kpushtrap lbl_handler :: l
  | Lifthenelse(cond, ifso, ifnot) ->
      comp_binary_test env cond ifso ifnot sz cont
  | Lsequence(exp1, exp2) ->
      comp_expr env exp1 sz (comp_expr env exp2 sz cont)
  | Lwhile(cond, body) ->
      let lbl_loop = new_label() in
      let lbl_test = new_label() in
      Kbranch lbl_test :: Klabel lbl_loop :: Kcheck_signals ::
        comp_expr env body sz
          (Klabel lbl_test ::
            comp_expr env cond sz (Kbranchif lbl_loop :: add_const_unit cont))
  | Lfor(param, start, stop, dir, body) ->
      let lbl_loop = new_label() in
      let lbl_exit = new_label() in
      let offset = match dir with Upto -> 1 | Downto -> -1 in
      let comp = match dir with Upto -> Cgt | Downto -> Clt in
      comp_expr env start sz
        (Kpush :: comp_expr env stop (sz+1)
          (Kpush :: Kpush :: Kacc 2 :: Kintcomp comp :: Kbranchif lbl_exit ::
           Klabel lbl_loop :: Kcheck_signals ::
           comp_expr (add_var param (sz+1) env) body (sz+2)
             (Kacc 1 :: Kpush :: Koffsetint offset :: Kassign 2 ::
              Kacc 1 :: Kintcomp Cne :: Kbranchif lbl_loop ::
              Klabel lbl_exit :: add_const_unit (add_pop 2 cont))))
  | Lswitch(arg, sw, _loc) ->
      let (branch, cont1) = make_branch cont in
      let c = ref (discard_dead_code cont1) in

(* Build indirection vectors *)
      let store = Storer.mk_store () in
      let act_consts = Array.make sw.sw_numconsts 0
      and act_blocks = Array.make sw.sw_numblocks 0 in
      begin match sw.sw_failaction with (* default is index 0 *)
      | Some fail -> ignore (store.act_store () fail)
      | None      -> ()
      end ;
      List.iter
        (fun (n, act) -> act_consts.(n) <- store.act_store () act) sw.sw_consts;
      List.iter
        (fun (n, act) -> act_blocks.(n) <- store.act_store () act) sw.sw_blocks;
(* Compile and label actions *)
      let acts = store.act_get () in
(*
      let a = store.act_get_shared () in
      Array.iter
        (function
          | Switch.Shared (Lstaticraise _) -> ()
          | Switch.Shared act ->
              Printlambda.lambda Format.str_formatter act ;
              Printf.eprintf "SHARE BYTE:\n%s\n" (Format.flush_str_formatter ())
          | _ -> ())
        a ;
*)
      let lbls = Array.make (Array.length acts) 0 in
      for i = Array.length acts-1 downto 0 do
        let lbl,c1 = label_code (comp_expr env acts.(i) sz (branch :: !c)) in
        lbls.(i) <- lbl ;
        c := discard_dead_code c1
      done ;

(* Build label vectors *)
      let lbl_blocks = Array.make sw.sw_numblocks 0 in
      for i = sw.sw_numblocks - 1 downto 0 do
        lbl_blocks.(i) <- lbls.(act_blocks.(i))
      done;
      let lbl_consts = Array.make sw.sw_numconsts 0 in
      for i = sw.sw_numconsts - 1 downto 0 do
        lbl_consts.(i) <- lbls.(act_consts.(i))
      done;
      comp_expr env arg sz (Kswitch(lbl_consts, lbl_blocks) :: !c)
  | Lstringswitch (arg,sw,d,loc) ->
      comp_expr env (Matching.expand_stringswitch loc arg sw d) sz cont
  | Lassign(id, expr) ->
      begin try
        let pos = Ident.find_same id env.ce_stack in
        comp_expr env expr sz (Kassign(sz - pos) :: cont)
      with Not_found ->
        fatal_error "Bytegen.comp_expr: assign"
      end
  | Levent(lam, lev) ->
      let ev_defname = match lev.lev_loc with
        | Loc_unknown -> "??"
        | Loc_known { loc = _; scopes } -> string_of_scopes scopes in
      let event kind info =
        { ev_pos = 0;                   (* patched in emitcode *)
          ev_module = !compunit_name;
          ev_loc = to_location lev.lev_loc;
          ev_kind = kind;
          ev_defname;
          ev_info = info;
          ev_typenv = Env.summary lev.lev_env;
          ev_typsubst = Subst.identity;
          ev_compenv = env;
          ev_stacksize = sz;
          ev_repr =
            begin match lev.lev_repr with
              None ->
                Event_none
            | Some ({contents = 1} as repr) when lev.lev_kind = Lev_function ->
                Event_child repr
            | Some ({contents = 1} as repr) ->
                Event_parent repr
            | Some repr when lev.lev_kind = Lev_function ->
                Event_parent repr
            | Some repr ->
                Event_child repr
            end }
      in
      begin match lev.lev_kind with
        Lev_before ->
          let c = comp_expr env lam sz cont in
          let ev = event Event_before Event_other in
          add_event ev c
      | Lev_function ->
          let c = comp_expr env lam sz cont in
          let ev = event Event_pseudo Event_function in
          add_event ev c
      | Lev_pseudo ->
          let c = comp_expr env lam sz cont in
          let ev = event Event_pseudo Event_other in
          add_event ev c
      | Lev_after ty ->
          let preserve_tailcall =
            match lam with
            | Lprim(prim, _, _) -> preserve_tailcall_for_prim prim
            | _ -> true
          in
          if preserve_tailcall && is_tailcall cont then
            (* don't destroy tail call opt *)
            comp_expr env lam sz cont
          else begin
            let info =
              match lam with
                Lapply{ap_args = args}  -> Event_return (List.length args)
              | Lsend(_, _, _, args, _) -> Event_return (List.length args + 1)
              | Lprim(_,args,_)         -> Event_return (List.length args)
              | _                       -> Event_other
            in
            let ev = event (Event_after ty) info in
            let cont1 = add_event ev cont in
            comp_expr env lam sz cont1
          end
      | Lev_module_definition _ ->
          comp_expr env lam sz cont
      end
  | Lifused (_, exp) ->
      comp_expr env exp sz cont

(* Compile a list of arguments [e1; ...; eN] to a primitive operation.
   The values of eN ... e2 are pushed on the stack, e2 at top of stack,
   then e3, then ... The value of e1 is left in the accumulator. *)

and comp_args env argl sz cont =
  comp_expr_list env (List.rev argl) sz cont

and comp_expr_list env exprl sz cont = match exprl with
    [] -> cont
  | [exp] -> comp_expr env exp sz cont
  | exp :: rem ->
      comp_expr env exp sz (Kpush :: comp_expr_list env rem (sz+1) cont)

and comp_exit_args  env argl sz pos cont =
   comp_expr_list_assign env (List.rev argl) sz pos cont

and comp_expr_list_assign env exprl sz pos cont = match exprl with
  | [] -> cont
  | exp :: rem ->
      comp_expr env exp sz
        (Kassign (sz-pos)::comp_expr_list_assign env rem sz (pos-1) cont)

(* Compile an if-then-else test. *)

and comp_binary_test env cond ifso ifnot sz cont =
  let cont_cond =
    if ifnot = Lconst const_unit then begin
      let (lbl_end, cont1) = label_code cont in
      Kstrictbranchifnot lbl_end :: comp_expr env ifso sz cont1
    end else
    match code_as_jump ifso sz with
    | Some label ->
      let cont = comp_expr env ifnot sz cont in
      Kbranchif label :: cont
    | _ ->
        match code_as_jump ifnot sz with
        | Some label ->
            let cont = comp_expr env ifso sz cont in
            Kbranchifnot label :: cont
        | _ ->
            let (branch_end, cont1) = make_branch cont in
            let (lbl_not, cont2) = label_code(comp_expr env ifnot sz cont1) in
            Kbranchifnot lbl_not ::
            comp_expr env ifso sz (branch_end :: cont2) in

  comp_expr env cond sz cont_cond

(**** Compilation of a code block (with tracking of stack usage) ****)

let comp_block env exp sz cont =
  max_stack_used := 0;
  let code = comp_expr env exp sz cont in
  let used_safe = !max_stack_used + Config.stack_safety_margin in
  if used_safe > Config.stack_threshold then
    Kconst(Const_base(Const_int used_safe)) ::
    Kccall("caml_ensure_stack_capacity", 1) ::
    code
  else
    code

(**** Compilation of functions ****)

let comp_function tc cont =
  let arity = List.length tc.params in
  let rec positions pos delta = function
      [] -> Ident.empty
    | id :: rem -> Ident.add id pos (positions (pos + delta) delta rem) in
  let env =
    { ce_stack = positions arity (-1) tc.params;
      ce_heap = positions (3 * (tc.num_defs - tc.rec_pos) - 1) 1 tc.free_vars;
      ce_rec = positions (-3 * tc.rec_pos) 3 tc.rec_vars } in
  let cont =
    comp_block env tc.body arity (Kreturn arity :: cont) in
  if arity > 1 then
    Krestart :: Klabel tc.label :: Kgrab(arity - 1) :: cont
  else
    Klabel tc.label :: cont

let comp_remainder cont =
  let c = ref cont in
  begin try
    while true do
      c := comp_function (Stack.pop functions_to_compile) !c
    done
  with Stack.Empty ->
    ()
  end;
  !c

(**** Compilation of a lambda phrase ****)

let compile_implementation modulename expr =
  Stack.clear functions_to_compile;
  label_counter := 0;
  sz_static_raises := [] ;
  compunit_name := modulename;
  let init_code = comp_block empty_env expr 0 [] in
  if Stack.length functions_to_compile > 0 then begin
    let lbl_init = new_label() in
    Kbranch lbl_init :: comp_remainder (Klabel lbl_init :: init_code)
  end else
    init_code

let compile_phrase expr =
  Stack.clear functions_to_compile;
  label_counter := 0;
  sz_static_raises := [] ;
  let init_code = comp_block empty_env expr 1 [Kreturn 1] in
  let fun_code = comp_remainder [] in
  (init_code, fun_code)

let reset () =
  label_counter := 0;
  sz_static_raises := [];
  compunit_name := "";
  Stack.clear functions_to_compile;
  max_stack_used := 0<|MERGE_RESOLUTION|>--- conflicted
+++ resolved
@@ -109,12 +109,8 @@
    from the tail call optimization? *)
 
 let preserve_tailcall_for_prim = function
-<<<<<<< HEAD
     Prunstack | Pperform | Presume | Preperform |
-    Pidentity | Popaque | Pdirapply | Prevapply | Psequor | Psequand ->
-=======
-  | Popaque | Psequor | Psequand ->
->>>>>>> 1037341d
+    Popaque | Psequor | Psequand ->
       true
   | Pbytes_to_string | Pbytes_of_string | Pignore | Pgetglobal _ | Psetglobal _
   | Pmakeblock _ | Pfield _ | Pfield_computed | Psetfield _
@@ -690,12 +686,7 @@
         in
         comp_init env sz decl_size
       end
-<<<<<<< HEAD
-  | Lprim((Pidentity | Pnop | Popaque |
-           Pbytes_to_string | Pbytes_of_string), [arg], _) ->
-=======
-  | Lprim(Popaque, [arg], _) ->
->>>>>>> 1037341d
+  | Lprim((Pnop | Popaque), [arg], _) ->
       comp_expr env arg sz cont
   | Lprim(Pignore, [arg], _) ->
       comp_expr env arg sz (add_const_unit cont)

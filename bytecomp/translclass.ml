--- conflicted
+++ resolved
@@ -1,14 +1,4 @@
 (**************************************************************************)
-<<<<<<< HEAD
-(*                                                                     *)
-(*                                OCaml                                *)
-(*                                                                     *)
-(*         Jerome Vouillon, projet Cristal, INRIA Rocquencourt         *)
-(*                                                                     *)
-(*  Copyright 1996 Institut National de Recherche en Informatique et   *)
-(*     en Automatique.                                                    *)
-(*                                                                     *)
-=======
 (*                                                                        *)
 (*                                 OCaml                                  *)
 (*                                                                        *)
@@ -17,7 +7,6 @@
 (*   Copyright 1996 Institut National de Recherche en Informatique et     *)
 (*     en Automatique.                                                    *)
 (*                                                                        *)
->>>>>>> 0c0884bd
 (*   All rights reserved.  This file is distributed under the terms of    *)
 (*   the GNU Lesser General Public License version 2.1, with the          *)
 (*   special exception on linking described in the file LICENSE.          *)
@@ -67,11 +56,8 @@
 let lsequence l1 l2 =
   if l2 = lambda_unit then l1 else Lsequence(l1, l2)
 
-<<<<<<< HEAD
-let lfield v i = Lprim(Pfield (i, Pointer, Mutable), [Lvar v], Location.none)
-=======
-let lfield v i = Lprim(Pfield i, [Lvar v], Location.none)
->>>>>>> 0c0884bd
+let lfield v i = Lprim(Pfield (i, Pointer, Mutable),
+                       [Lvar v], Location.none)
 
 let transl_label l = share (Const_immstring l)
 
@@ -149,11 +135,7 @@
       let env =
         match envs with None -> []
         | Some envs ->
-<<<<<<< HEAD
             [Lprim(Pfield (List.length inh_init + 1, Pointer, Mutable),
-=======
-            [Lprim(Pfield (List.length inh_init + 1),
->>>>>>> 0c0884bd
                    [Lvar envs],
                    Location.none)]
       in
@@ -205,11 +187,7 @@
        in
        begin match obj_init with
          Lfunction {kind = Curried; params; body = rem} -> build params rem
-<<<<<<< HEAD
-       | rem                              -> build [] rem
-=======
        | rem                                            -> build [] rem
->>>>>>> 0c0884bd
        end)
   | Tcl_apply (cl, oexprs) ->
       let (inh_init, obj_init) =
@@ -298,13 +276,10 @@
           let lpath = transl_path ~loc:cl.cl_loc cl.cl_env path in
           (inh_init,
            Llet (Strict, Pgenval, obj_init,
-<<<<<<< HEAD
-                 mkappl(Lprim(Pfield (1, Pointer, Mutable), [lpath], Location.none), Lvar cla ::
-                        if top then [Lprim(Pfield (3, Pointer, Mutable), [lpath], Location.none)]
-=======
-                 mkappl(Lprim(Pfield 1, [lpath], Location.none), Lvar cla ::
-                        if top then [Lprim(Pfield 3, [lpath], Location.none)]
->>>>>>> 0c0884bd
+                 mkappl(Lprim(Pfield (1, Pointer, Mutable),
+                              [lpath], Location.none), Lvar cla ::
+                        if top then [Lprim(Pfield (3, Pointer, Mutable),
+                                     [lpath], Location.none)]
                         else []),
                  bind_super cla super cl_init))
       | _ ->
@@ -467,11 +442,7 @@
       (path,
        match obj_init with
          Lfunction {kind = Curried; params; body} -> build params body
-<<<<<<< HEAD
-       | rem                              -> build [] rem)
-=======
        | rem                                      -> build [] rem)
->>>>>>> 0c0884bd
   | Tcl_apply (cl, oexprs) ->
       let path, obj_init = transl_class_rebind obj_init cl vf in
       (path, transl_apply obj_init oexprs Location.none)
@@ -546,11 +517,7 @@
       let s = Ident.name id in s <> "" && s.[0] >= 'A' && s.[0] <= 'Z'
   | Lprim(Pfield _, [p], _)    -> module_path p
   | Lprim(Pgetglobal _, [], _) -> true
-<<<<<<< HEAD
-  | _                       -> false
-=======
   | _                          -> false
->>>>>>> 0c0884bd
 
 let const_path local = function
     Lvar id -> not (List.mem id local)
@@ -567,11 +534,7 @@
     | p when const_path p -> "const", [p]
     | Lprim(Parrayrefu _, [Lvar s; Lvar n], _) when List.mem s self ->
         "var", [Lvar n]
-<<<<<<< HEAD
     | Lprim(Pfield(n, _, _), [Lvar e], _) when Ident.same e env ->
-=======
-    | Lprim(Pfield n, [Lvar e], _) when Ident.same e env ->
->>>>>>> 0c0884bd
         "env", [Lvar env2; Lconst(Const_pointer n)]
     | Lsend(Self, met, Lvar s, [], _) when List.mem s self ->
         "meth", [met]
@@ -836,12 +799,8 @@
           Location.none)
   and linh_envs =
     List.map
-<<<<<<< HEAD
       (fun (_, p) -> Lprim(Pfield (3, Pointer, Mutable),
                        [transl_normal_path p], Location.none))
-=======
-      (fun (_, p) -> Lprim(Pfield 3, [transl_normal_path p], Location.none))
->>>>>>> 0c0884bd
       (List.rev inh_init)
   in
   let make_envs lam =
@@ -860,13 +819,8 @@
       (fun (_,path) -> List.mem (Path.head path) new_ids) inh_init
   in
   let inh_keys =
-<<<<<<< HEAD
     List.map (fun (_,p) -> Lprim(Pfield (1, Pointer, Mutable),
         [transl_normal_path p], Location.none))
-=======
-    List.map (fun (_,p) -> Lprim(Pfield 1, [transl_normal_path p],
-                                 Location.none))
->>>>>>> 0c0884bd
       inh_paths
   in
   let lclass lam =

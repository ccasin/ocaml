#########################################################################
#                                                                       #
#                                 OCaml                                 #
#                                                                       #
#            Xavier Leroy, projet Cristal, INRIA Rocquencourt           #
#                                                                       #
#   Copyright 1999 Institut National de Recherche en Informatique et    #
#   en Automatique.  All rights reserved.  This file is distributed     #
#   under the terms of the GNU Library General Public License, with     #
#   the special exception on linking described in file ../LICENSE.      #
#                                                                       #
#########################################################################

include ../config/Makefile

CC=$(NATIVECC)
FLAGS=-I../byterun -DCAML_NAME_SPACE -DNATIVE_CODE \
      -DTARGET_$(ARCH) -DSYS_$(SYSTEM) $(IFLEXDIR)
CFLAGS=$(FLAGS) -O $(NATIVECCCOMPOPTS)
DFLAGS=$(FLAGS) -g -DDEBUG $(NATIVECCCOMPOPTS)
IFLAGS=$(FLAGS) -DCAML_INSTR
<<<<<<< HEAD
HFLAGS=$(FLAGS) -DMMAP_HUGE_PAGES
=======
>>>>>>> dd8c6759
MFLAGS=$(FLAGS) -DMMAP_INTERVAL
PFLAGS=$(FLAGS) -pg -O -DPROFILING $(NATIVECCPROFOPTS)

COBJS=startup.o main.o fail.o roots.o globroots.o signals.o signals_asm.o \
  freelist.o misc.o major_gc.o minor_gc.o memory.o alloc.o compare.o ints.o \
  floats.o str.o array.o io.o extern.o intern.o hash.o sys.o parsing.o \
  gc_ctrl.o terminfo.o md5.o obj.o lexing.o printexc.o callback.o weak.o \
  compact.o finalise.o custom.o $(UNIX_OR_WIN32).o backtrace.o natdynlink.o\
  debugger.o meta.o dynlink.o

ASMOBJS=$(ARCH).o

OBJS=$(COBJS) $(ASMOBJS)
DOBJS=$(COBJS:.o=.d.o) $(ASMOBJS)
IOBJS=$(COBJS:.o=.i.o) $(ASMOBJS)
<<<<<<< HEAD
HOBJS=$(COBJS:.o=.h.o) $(ASMOBJS)
=======
>>>>>>> dd8c6759
MOBJS=$(COBJS:.o=.m.o) $(ASMOBJS)
POBJS=$(COBJS:.o=.p.o) $(ASMOBJS:.o=.p.o)

all: libasmrun.a all-$(RUNTIMED) all-$(PROFILING)

ifeq "$(RUNTIMEI)" "true"
all: libasmruni.a
endif

<<<<<<< HEAD
ifeq "$(MMAP_HUGE_PAGES)" "true"
all: libasmrunh.a
endif

=======
>>>>>>> dd8c6759
ifeq "$(MMAP_INTERVAL)" "true"
all: libasmrunm.a
endif

libasmrun.a: $(OBJS)
	rm -f libasmrun.a
	ar rc libasmrun.a $(OBJS)
	$(RANLIB) libasmrun.a

all-noruntimed:
.PHONY: all-noruntimed

all-runtimed: libasmrund.a
.PHONY: all-runtimed

libasmrund.a: $(DOBJS)
	rm -f libasmrund.a
	ar rc libasmrund.a $(DOBJS)
	$(RANLIB) libasmrund.a

libasmruni.a: $(IOBJS)
	rm -f $@
	ar rc $@ $^
	$(RANLIB) $@

<<<<<<< HEAD
libasmrunh.a: $(HOBJS)
	rm -f $@
	ar rc $@ $^
	$(RANLIB) $@

=======
>>>>>>> dd8c6759
libasmrunm.a: $(MOBJS)
	rm -f $@
	ar rc $@ $^
	$(RANLIB) $@

all-noprof:

all-prof: libasmrunp.a

libasmrunp.a: $(POBJS)
	rm -f libasmrunp.a
	ar rc libasmrunp.a $(POBJS)
	$(RANLIB) libasmrunp.a

INSTALL_LIBDIR=$(DESTDIR)$(LIBDIR)

install::
	cp libasmrun.a $(INSTALL_LIBDIR)/libasmrun.a
	cd $(INSTALL_LIBDIR); $(RANLIB) libasmrun.a

ifeq "$(RUNTIMED)" "runtimed"
install::
	cp libasmrund.a $(INSTALL_LIBDIR)/libasmrund.a
	cd $(INSTALL_LIBDIR); $(RANLIB) libasmrund.a
endif

ifeq "$(RUNTIMEI)" "true"
install::
	cp libasmruni.a $(INSTALL_LIBDIR)/libasmruni.a
	cd $(INSTALL_LIBDIR); $(RANLIB) libasmruni.a
endif

<<<<<<< HEAD
ifeq "$(MMAP_HUGE_PAGES)" "true"
install::
	cp libasmrunh.a $(INSTALL_LIBDIR)/libasmrunh.a
	cd $(INSTALL_LIBDIR); $(RANLIB) libasmrunh.a
endif

=======
>>>>>>> dd8c6759
ifeq "$(MMAP_INTERVAL)" "true"
install::
	cp libasmrunm.a $(INSTALL_LIBDIR)/libasmrunm.a
	cd $(INSTALL_LIBDIR); $(RANLIB) libasmrunm.a
endif

ifeq "$(PROFILING)" "prof"
install::
	cp libasmrunp.a $(INSTALL_LIBDIR)/libasmrunp.a
	cd $(INSTALL_LIBDIR); $(RANLIB) libasmrunp.a
else
install::
	rm -f $(INSTALL_LIBDIR)/libasmrunp.a
	ln -s libasmrun.a $(INSTALL_LIBDIR)/libasmrunp.a
endif

power-bsd_elf.S: power-elf.S
	cp power-elf.S power-bsd_elf.S

power.o: power-$(SYSTEM).o
	cp power-$(SYSTEM).o power.o

power.p.o: power-$(SYSTEM).o
	cp power-$(SYSTEM).o power.p.o

main.c: ../byterun/main.c
	ln -s ../byterun/main.c main.c
misc.c: ../byterun/misc.c
	ln -s ../byterun/misc.c misc.c
freelist.c: ../byterun/freelist.c
	ln -s ../byterun/freelist.c freelist.c
major_gc.c: ../byterun/major_gc.c
	ln -s ../byterun/major_gc.c major_gc.c
minor_gc.c: ../byterun/minor_gc.c
	ln -s ../byterun/minor_gc.c minor_gc.c
memory.c: ../byterun/memory.c
	ln -s ../byterun/memory.c memory.c
alloc.c: ../byterun/alloc.c
	ln -s ../byterun/alloc.c alloc.c
array.c: ../byterun/array.c
	ln -s ../byterun/array.c array.c
compare.c: ../byterun/compare.c
	ln -s ../byterun/compare.c compare.c
ints.c: ../byterun/ints.c
	ln -s ../byterun/ints.c ints.c
floats.c: ../byterun/floats.c
	ln -s ../byterun/floats.c floats.c
str.c: ../byterun/str.c
	ln -s ../byterun/str.c str.c
io.c: ../byterun/io.c
	ln -s ../byterun/io.c io.c
extern.c: ../byterun/extern.c
	ln -s ../byterun/extern.c extern.c
intern.c: ../byterun/intern.c
	ln -s ../byterun/intern.c intern.c
hash.c: ../byterun/hash.c
	ln -s ../byterun/hash.c hash.c
sys.c: ../byterun/sys.c
	ln -s ../byterun/sys.c sys.c
parsing.c: ../byterun/parsing.c
	ln -s ../byterun/parsing.c parsing.c
gc_ctrl.c: ../byterun/gc_ctrl.c
	ln -s ../byterun/gc_ctrl.c gc_ctrl.c
terminfo.c: ../byterun/terminfo.c
	ln -s ../byterun/terminfo.c terminfo.c
md5.c: ../byterun/md5.c
	ln -s ../byterun/md5.c md5.c
obj.c: ../byterun/obj.c
	ln -s ../byterun/obj.c obj.c
lexing.c: ../byterun/lexing.c
	ln -s ../byterun/lexing.c lexing.c
printexc.c: ../byterun/printexc.c
	ln -s ../byterun/printexc.c printexc.c
callback.c: ../byterun/callback.c
	ln -s ../byterun/callback.c callback.c
weak.c: ../byterun/weak.c
	ln -s ../byterun/weak.c weak.c
compact.c: ../byterun/compact.c
	ln -s ../byterun/compact.c compact.c
finalise.c: ../byterun/finalise.c
	ln -s ../byterun/finalise.c finalise.c
custom.c: ../byterun/custom.c
	ln -s ../byterun/custom.c custom.c
meta.c: ../byterun/meta.c
	ln -s ../byterun/meta.c meta.c
globroots.c: ../byterun/globroots.c
	ln -s ../byterun/globroots.c globroots.c
$(UNIX_OR_WIN32).c: ../byterun/$(UNIX_OR_WIN32).c
	ln -s ../byterun/$(UNIX_OR_WIN32).c $(UNIX_OR_WIN32).c
dynlink.c: ../byterun/dynlink.c
	ln -s ../byterun/dynlink.c dynlink.c
signals.c: ../byterun/signals.c
	ln -s ../byterun/signals.c signals.c
debugger.c: ../byterun/debugger.c
	ln -s ../byterun/debugger.c debugger.c

LINKEDFILES=misc.c freelist.c major_gc.c minor_gc.c memory.c alloc.c array.c \
  compare.c ints.c floats.c str.c io.c extern.c intern.c hash.c sys.c \
  parsing.c gc_ctrl.c terminfo.c md5.c obj.c lexing.c printexc.c callback.c \
  weak.c compact.c finalise.c meta.c custom.c main.c globroots.c \
  $(UNIX_OR_WIN32).c dynlink.c signals.c debugger.c

clean::
	rm -f $(LINKEDFILES)

.SUFFIXES: .S .d.o .p.o

.S.o:
	$(ASPP) -DSYS_$(SYSTEM) -DMODEL_$(MODEL) -o $*.o $*.S || \
	{ echo "If your assembler produced syntax errors, it is probably";\
          echo "unhappy with the preprocessor. Check your assembler, or";\
          echo "try producing $*.o by hand.";\
          exit 2; }

.S.p.o:
	$(ASPP) -DSYS_$(SYSTEM) -DMODEL_$(MODEL) $(ASPPPROFFLAGS) -o $*.p.o $*.S

.c.d.o:
	ln -s -f $*.c $*.d.c
	$(CC) -c $(DFLAGS) $*.d.c
	rm -f $*.d.c

%.i.o : %.c
	$(CC) -c $(IFLAGS) -o $@ $<

<<<<<<< HEAD
%.h.o : %.c
	$(CC) -c $(HFLAGS) -o $@ $<

=======
>>>>>>> dd8c6759
%.m.o : %.c
	$(CC) -c $(MFLAGS) -o $@ $<

.c.p.o:
	ln -s -f $*.c $*.p.c
	$(CC) -c $(PFLAGS) $*.p.c
	rm -f $*.p.c

.s.o:
	$(ASPP) -DSYS_$(SYSTEM) -o $*.o $*.s

.s.p.o:
	$(ASPP) -DSYS_$(SYSTEM) $(ASPPPROFFLAGS) -o $*.p.o $*.s

clean::
	rm -f *.o *.a *.d.c *.p.c *~

depend: $(COBJS:.o=.c) ${LINKEDFILES}
	-gcc -MM $(FLAGS) *.c > .depend
	gcc -MM $(FLAGS) -DDEBUG *.c | sed -e 's/\.o/.d.o/' >> .depend
	gcc -MM $(FLAGS) -DCAML_INSTR *.c | sed -e 's/\.o/.i.o/' >> .depend
	gcc -MM $(FLAGS) -DMMAP_INTERVAL *.c | sed -e 's/\.o/.i.o/' >> .depend
	gcc -MM $(FLAGS) *.c | sed -e 's/\.o/.p.o/' >> .depend

include .depend<|MERGE_RESOLUTION|>--- conflicted
+++ resolved
@@ -19,10 +19,6 @@
 CFLAGS=$(FLAGS) -O $(NATIVECCCOMPOPTS)
 DFLAGS=$(FLAGS) -g -DDEBUG $(NATIVECCCOMPOPTS)
 IFLAGS=$(FLAGS) -DCAML_INSTR
-<<<<<<< HEAD
-HFLAGS=$(FLAGS) -DMMAP_HUGE_PAGES
-=======
->>>>>>> dd8c6759
 MFLAGS=$(FLAGS) -DMMAP_INTERVAL
 PFLAGS=$(FLAGS) -pg -O -DPROFILING $(NATIVECCPROFOPTS)
 
@@ -38,10 +34,6 @@
 OBJS=$(COBJS) $(ASMOBJS)
 DOBJS=$(COBJS:.o=.d.o) $(ASMOBJS)
 IOBJS=$(COBJS:.o=.i.o) $(ASMOBJS)
-<<<<<<< HEAD
-HOBJS=$(COBJS:.o=.h.o) $(ASMOBJS)
-=======
->>>>>>> dd8c6759
 MOBJS=$(COBJS:.o=.m.o) $(ASMOBJS)
 POBJS=$(COBJS:.o=.p.o) $(ASMOBJS:.o=.p.o)
 
@@ -51,13 +43,6 @@
 all: libasmruni.a
 endif
 
-<<<<<<< HEAD
-ifeq "$(MMAP_HUGE_PAGES)" "true"
-all: libasmrunh.a
-endif
-
-=======
->>>>>>> dd8c6759
 ifeq "$(MMAP_INTERVAL)" "true"
 all: libasmrunm.a
 endif
@@ -83,14 +68,6 @@
 	ar rc $@ $^
 	$(RANLIB) $@
 
-<<<<<<< HEAD
-libasmrunh.a: $(HOBJS)
-	rm -f $@
-	ar rc $@ $^
-	$(RANLIB) $@
-
-=======
->>>>>>> dd8c6759
 libasmrunm.a: $(MOBJS)
 	rm -f $@
 	ar rc $@ $^
@@ -123,15 +100,6 @@
 	cd $(INSTALL_LIBDIR); $(RANLIB) libasmruni.a
 endif
 
-<<<<<<< HEAD
-ifeq "$(MMAP_HUGE_PAGES)" "true"
-install::
-	cp libasmrunh.a $(INSTALL_LIBDIR)/libasmrunh.a
-	cd $(INSTALL_LIBDIR); $(RANLIB) libasmrunh.a
-endif
-
-=======
->>>>>>> dd8c6759
 ifeq "$(MMAP_INTERVAL)" "true"
 install::
 	cp libasmrunm.a $(INSTALL_LIBDIR)/libasmrunm.a
@@ -257,12 +225,6 @@
 %.i.o : %.c
 	$(CC) -c $(IFLAGS) -o $@ $<
 
-<<<<<<< HEAD
-%.h.o : %.c
-	$(CC) -c $(HFLAGS) -o $@ $<
-
-=======
->>>>>>> dd8c6759
 %.m.o : %.c
 	$(CC) -c $(MFLAGS) -o $@ $<
 

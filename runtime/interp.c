/**************************************************************************/
/*                                                                        */
/*                                 OCaml                                  */
/*                                                                        */
/*             Xavier Leroy, projet Cristal, INRIA Rocquencourt           */
/*                                                                        */
/*   Copyright 1996 Institut National de Recherche en Informatique et     */
/*     en Automatique.                                                    */
/*                                                                        */
/*   All rights reserved.  This file is distributed under the terms of    */
/*   the GNU Lesser General Public License version 2.1, with the          */
/*   special exception on linking described in the file LICENSE.          */
/*                                                                        */
/**************************************************************************/

#define CAML_INTERNALS

/* The bytecode interpreter */
#include <stdio.h>
#include "caml/alloc.h"
#include "caml/backtrace.h"
#include "caml/callback.h"
#include "caml/debugger.h"
#include "caml/fail.h"
#include "caml/fix_code.h"
#include "caml/instrtrace.h"
#include "caml/instruct.h"
#include "caml/interp.h"
#include "caml/major_gc.h"
#include "caml/memory.h"
#include "caml/misc.h"
#include "caml/mlvalues.h"
#include "caml/prims.h"
#include "caml/signals.h"
#include "caml/fiber.h"
#include "caml/domain.h"
#include "caml/globroots.h"
#include "caml/startup.h"
#include "caml/startup_aux.h"

/* Registers for the abstract machine:
        pc         the code pointer
        sp         the stack pointer (grows downward)
        accu       the accumulator
        env        heap-allocated environment
        caml_trapsp pointer to the current trap frame
        extra_args number of extra arguments provided by the caller

sp is a local copy of the global variable caml_extern_sp. */

/* Instruction decoding */

#ifdef THREADED_CODE
#  define Instruct(name) lbl_##name
#  if defined(ARCH_SIXTYFOUR) && !defined(ARCH_CODE32)
#    define Jumptbl_base ((char *) &&lbl_ACC0)
#  else
#    define Jumptbl_base ((char *) 0)
#    define jumptbl_base ((char *) 0)
#  endif
#  ifdef DEBUG
#    define Next goto next_instr
#  else
#    define Next goto *(void *)(jumptbl_base + *pc++)
#  endif
#else
#  define Instruct(name) case name
#  define Next break
#endif

/* GC interface */

#undef Alloc_small_origin
#define Alloc_small_origin CAML_FROM_CAML
#define Setup_for_gc \
  { sp -= 2; sp[0] = accu; sp[1] = env; domain_state->current_stack->sp = sp; }
#define Restore_after_gc \
  { sp = domain_state->current_stack->sp; accu = sp[0]; env = sp[1]; sp += 2; }
#define Enter_gc \
  { Setup_for_gc; caml_handle_gc_interrupt(); Restore_after_gc; }
#define Setup_for_c_call \
  { saved_pc = pc; *--sp = env; domain_state->current_stack->sp = sp; }
#define Restore_after_c_call \
  { sp = domain_state->current_stack->sp; env = *sp++; saved_pc = NULL; }

/* An event frame must look like accu + a C_CALL frame + a RETURN 1 frame */
#define Setup_for_event \
  { sp -= 6; \
    sp[0] = accu; /* accu */ \
    sp[1] = Val_unit; /* C_CALL frame: dummy environment */ \
    sp[2] = Val_unit; /* RETURN frame: dummy local 0 */ \
    sp[3] = Val_pc(pc); /* RETURN frame: saved return address */  \
    sp[4] = env; /* RETURN frame: saved environment */ \
    sp[5] = Val_long(extra_args); /* RETURN frame: saved extra args */ \
    domain_state->current_stack->sp = sp; }
#define Restore_after_event \
  { sp = domain_state->current_stack->sp; accu = sp[0]; \
    pc = Pc_val(sp[3]); env = sp[4]; extra_args = Long_val(sp[5]); \
    sp += 6; }

/* Debugger interface */

#define Setup_for_debugger \
   { sp -= 4; \
     sp[0] = accu; sp[1] = (value)(pc - 1); \
     sp[2] = env; sp[3] = Val_long(extra_args); \
     domain_state->current_stack->sp = sp; }
#define Restore_after_debugger { sp += 4; }

#ifdef THREADED_CODE
#define Restart_curr_instr \
  goto *((void*)(jumptbl_base + caml_debugger_saved_instruction(pc - 1)))
#else
#define Restart_curr_instr \
  curr_instr = caml_debugger_saved_instruction(pc - 1); \
  goto dispatch_instr
#endif


/* Initialising fields of objects just allocated with Alloc_small */
#define Init_field(o, i, x) Op_val(o)[i] = (x)

/* Inlined read barrier for interpreter loop.
   Does 'accu = accu[i]' */
#define Accu_field(i) do {                    \
    int idx = (i);                            \
    value field_contents = Op_val(accu)[idx]; \
    accu = field_contents;                    \
  } while (0)

/* Register optimization.
   Some compilers underestimate the use of the local variables representing
   the abstract machine registers, and don't put them in hardware registers,
   which slows down the interpreter considerably.
   For GCC, I have hand-assigned hardware registers for several architectures.
*/

#if defined(__GNUC__) && !defined(DEBUG) && !defined(__INTEL_COMPILER) \
    && !defined(__llvm__)
#ifdef __mips__
#define PC_REG asm("$16")
#define SP_REG asm("$17")
#define ACCU_REG asm("$18")
#endif
#ifdef __sparc__
#define PC_REG asm("%l0")
#define SP_REG asm("%l1")
#define ACCU_REG asm("%l2")
#endif
#ifdef __alpha__
#ifdef __CRAY__
#define PC_REG asm("r9")
#define SP_REG asm("r10")
#define ACCU_REG asm("r11")
#define JUMPTBL_BASE_REG asm("r12")
#else
#define PC_REG asm("$9")
#define SP_REG asm("$10")
#define ACCU_REG asm("$11")
#define JUMPTBL_BASE_REG asm("$12")
#endif
#endif
#ifdef __i386__
#define PC_REG asm("%esi")
#define SP_REG asm("%edi")
#define ACCU_REG
#endif
#if defined(__ppc__) || defined(__ppc64__)
#define PC_REG asm("26")
#define SP_REG asm("27")
#define ACCU_REG asm("28")
#endif
#ifdef __hppa__
#define PC_REG asm("%r18")
#define SP_REG asm("%r17")
#define ACCU_REG asm("%r16")
#endif
#ifdef __mc68000__
#define PC_REG asm("a5")
#define SP_REG asm("a4")
#define ACCU_REG asm("d7")
#endif
/* PR#4953: these specific registers not available in Thumb mode */
#if defined (__arm__) && !defined(__thumb__)
#define PC_REG asm("r6")
#define SP_REG asm("r8")
#define ACCU_REG asm("r7")
#endif
#ifdef __ia64__
#define PC_REG asm("36")
#define SP_REG asm("37")
#define ACCU_REG asm("38")
#define JUMPTBL_BASE_REG asm("39")
#endif
#ifdef __x86_64__
#define PC_REG asm("%r15")
#define SP_REG asm("%r14")
#define ACCU_REG asm("%r13")
#endif
#ifdef __aarch64__
#define PC_REG asm("%x19")
#define SP_REG asm("%x20")
#define ACCU_REG asm("%x21")
#define JUMPTBL_BASE_REG asm("%x22")
#endif
#endif

#ifdef DEBUG
static __thread intnat caml_bcodcount;
#endif

static caml_root raise_unhandled;

/* The interpreter itself */
value caml_interprete(code_t prog, asize_t prog_size)
{
#ifdef PC_REG
  register code_t pc PC_REG;
  register value * sp SP_REG;
  register value accu ACCU_REG;
#else
  register code_t pc;
  register value * sp;
  register value accu;
#endif
#if defined(THREADED_CODE) && defined(ARCH_SIXTYFOUR) && !defined(ARCH_CODE32)
#ifdef JUMPTBL_BASE_REG
  register char * jumptbl_base JUMPTBL_BASE_REG;
#else
  register char * jumptbl_base;
#endif
#endif
  value env;
  intnat extra_args;
  struct caml_exception_context * initial_external_raise;
  int initial_stack_words;
  intnat initial_trap_sp_off;
  volatile code_t saved_pc = NULL;
  volatile value raise_exn_bucket = Val_unit;
  struct longjmp_buffer raise_buf;
  caml_domain_state* domain_state = Caml_state;
  struct caml_exception_context exception_ctx =
    { &raise_buf, domain_state->local_roots, &raise_exn_bucket};
#ifndef THREADED_CODE
  opcode_t curr_instr;
#endif

#ifdef THREADED_CODE
  static void * jumptable[] = {
#    include "caml/jumptbl.h"
  };
#endif

  if (prog == NULL) {           /* Interpreter is initializing */
    static opcode_t raise_unhandled_code[] = { ACC, 0, RAISE };
#ifdef THREADED_CODE
    caml_instr_table = (char **) jumptable;
    caml_instr_base = Jumptbl_base;
    caml_thread_code(raise_unhandled_code,
                     sizeof(raise_unhandled_code));
#endif
    value raise_unhandled_closure =
      caml_alloc_1(Closure_tag,
                   Val_bytecode(raise_unhandled_code));
    raise_unhandled = caml_create_root(raise_unhandled_closure);
    caml_global_data = caml_create_root(Val_unit);
    caml_init_callbacks();
    return Val_unit;
  }

#if defined(THREADED_CODE) && defined(ARCH_SIXTYFOUR) && !defined(ARCH_CODE32)
  jumptbl_base = Jumptbl_base;
#endif
  initial_trap_sp_off = domain_state->trap_sp_off;
  initial_stack_words = Stack_high(domain_state->current_stack) - domain_state->current_stack->sp;
  initial_external_raise = domain_state->external_raise;
  caml_incr_callback_depth ();
  saved_pc = NULL;

  if (sigsetjmp(raise_buf.buf, 0)) {
    /* no non-volatile local variables read here */
    sp = domain_state->current_stack->sp;
    accu = raise_exn_bucket;
    pc = saved_pc; saved_pc = NULL;
    if (pc != NULL) pc += 2;
        /* +2 adjustment for the sole purpose of backtraces */
    goto raise_exception;
  }
  domain_state->external_raise = &exception_ctx;

  domain_state->trap_sp_off = 1;

  sp = domain_state->current_stack->sp;
  pc = prog;
  extra_args = 0;
  env = Atom(0);
  accu = Val_int(0);


#ifdef THREADED_CODE
#ifdef DEBUG
 next_instr:
  if (caml_icount-- == 0) caml_stop_here ();
  Assert(Stack_base(domain_state->current_stack) <= sp &&
         sp <= Stack_high(domain_state->current_stack));
#endif
  goto *(void *)(jumptbl_base + *pc++); /* Jump to the first instruction */
#else
  while(1) {
#ifdef DEBUG

    caml_bcodcount++;
    if (caml_icount-- == 0) caml_stop_here ();
    if (caml_params->trace_level>1) printf("\n##%ld\n", caml_bcodcount);
    if (caml_params->trace_level) caml_disasm_instr(pc);
    if (caml_params->trace_level>1) {
      printf("env=");
      caml_trace_value_file(env,prog,prog_size,stdout);
      putchar('\n');
      caml_trace_accu_sp_file(accu,sp,prog,prog_size,stdout);
      fflush(stdout);
    };
    Assert(Stack_base(domain_state->current_stack) <= sp &&
           sp <= Stack_high(domain_state->current_stack));

#endif
    curr_instr = *pc++;

  dispatch_instr:
    switch(curr_instr) {
#endif

/* Basic stack operations */

    Instruct(ACC0):
      accu = sp[0]; Next;
    Instruct(ACC1):
      accu = sp[1]; Next;
    Instruct(ACC2):
      accu = sp[2]; Next;
    Instruct(ACC3):
      accu = sp[3]; Next;
    Instruct(ACC4):
      accu = sp[4]; Next;
    Instruct(ACC5):
      accu = sp[5]; Next;
    Instruct(ACC6):
      accu = sp[6]; Next;
    Instruct(ACC7):
      accu = sp[7]; Next;

    Instruct(PUSH): Instruct(PUSHACC0):
      *--sp = accu; Next;
    Instruct(PUSHACC1):
      *--sp = accu; accu = sp[1]; Next;
    Instruct(PUSHACC2):
      *--sp = accu; accu = sp[2]; Next;
    Instruct(PUSHACC3):
      *--sp = accu; accu = sp[3]; Next;
    Instruct(PUSHACC4):
      *--sp = accu; accu = sp[4]; Next;
    Instruct(PUSHACC5):
      *--sp = accu; accu = sp[5]; Next;
    Instruct(PUSHACC6):
      *--sp = accu; accu = sp[6]; Next;
    Instruct(PUSHACC7):
      *--sp = accu; accu = sp[7]; Next;

    Instruct(PUSHACC):
      *--sp = accu;
      /* Fallthrough */
    Instruct(ACC):
      accu = sp[*pc++];
      Next;

    Instruct(POP):
      sp += *pc++;
      Next;
    Instruct(ASSIGN):
      sp[*pc++] = accu;
      accu = Val_unit;
      Next;

/* Access in heap-allocated environment */

    Instruct(ENVACC1):
      accu = Field_imm(env, 1); Next;
    Instruct(ENVACC2):
      accu = Field_imm(env, 2); Next;
    Instruct(ENVACC3):
      accu = Field_imm(env, 3); Next;
    Instruct(ENVACC4):
      accu = Field_imm(env, 4); Next;

    Instruct(PUSHENVACC1):
      *--sp = accu; accu = Field_imm(env, 1); Next;
    Instruct(PUSHENVACC2):
      *--sp = accu; accu = Field_imm(env, 2); Next;
    Instruct(PUSHENVACC3):
      *--sp = accu; accu = Field_imm(env, 3); Next;
    Instruct(PUSHENVACC4):
      *--sp = accu; accu = Field_imm(env, 4); Next;

    Instruct(PUSHENVACC):
      *--sp = accu;
      /* Fallthrough */
    Instruct(ENVACC):
      accu = Field_imm(env, *pc++);
      Next;

/* Function application */

    Instruct(PUSH_RETADDR): {
      sp -= 3;
      sp[0] = Val_pc(pc + *pc);
      sp[1] = env;
      sp[2] = Val_long(extra_args);
      pc++;
      Next;
    }
    Instruct(APPLY): {
      extra_args = *pc - 1;
      pc = Code_val(accu);
      env = accu;
      goto check_stacks;
    }
    Instruct(APPLY1): {
      value arg1 = sp[0];
      sp -= 3;
      sp[0] = arg1;
      sp[1] = Val_pc(pc);
      sp[2] = env;
      sp[3] = Val_long(extra_args);
      pc = Code_val(accu);
      env = accu;
      extra_args = 0;
      goto check_stacks;
    }
    Instruct(APPLY2): {
      value arg1 = sp[0];
      value arg2 = sp[1];
      sp -= 3;
      sp[0] = arg1;
      sp[1] = arg2;
      sp[2] = Val_pc(pc);
      sp[3] = env;
      sp[4] = Val_long(extra_args);
      pc = Code_val(accu);
      env = accu;
      extra_args = 1;
      goto check_stacks;
    }
    Instruct(APPLY3): {
      value arg1 = sp[0];
      value arg2 = sp[1];
      value arg3 = sp[2];
      sp -= 3;
      sp[0] = arg1;
      sp[1] = arg2;
      sp[2] = arg3;
      sp[3] = Val_pc(pc);
      sp[4] = env;
      sp[5] = Val_long(extra_args);
      pc = Code_val(accu);
      env = accu;
      extra_args = 2;
      goto check_stacks;
    }

    Instruct(APPTERM): {
      int nargs = *pc++;
      int slotsize = *pc;
      value * newsp;
      int i;
      /* Slide the nargs bottom words of the current frame to the top
         of the frame, and discard the remainder of the frame */
      newsp = sp + slotsize - nargs;
      for (i = nargs - 1; i >= 0; i--) newsp[i] = sp[i];
      sp = newsp;
      pc = Code_val(accu);
      env = accu;
      extra_args += nargs - 1;
      goto check_stacks;
    }
    Instruct(APPTERM1): {
      value arg1 = sp[0];
      sp = sp + *pc - 1;
      sp[0] = arg1;
      pc = Code_val(accu);
      env = accu;
      goto check_stacks;
    }
    Instruct(APPTERM2): {
      value arg1 = sp[0];
      value arg2 = sp[1];
      sp = sp + *pc - 2;
      sp[0] = arg1;
      sp[1] = arg2;
      pc = Code_val(accu);
      env = accu;
      extra_args += 1;
      goto check_stacks;
    }
    Instruct(APPTERM3): {
      value arg1 = sp[0];
      value arg2 = sp[1];
      value arg3 = sp[2];
      sp = sp + *pc - 3;
      sp[0] = arg1;
      sp[1] = arg2;
      sp[2] = arg3;
      pc = Code_val(accu);
      env = accu;
      extra_args += 2;
      goto check_stacks;
    }

    Instruct(RETURN): {
      sp += *pc++;
      if (extra_args > 0) {
        extra_args--;
        pc = Code_val(accu);
        env = accu;
        Next;
      } else {
        goto do_return;
      }
    }

    do_return:
      if (sp == Stack_high(domain_state->current_stack)) {
        /* return to parent stack */
        struct stack_info* old_stack = domain_state->current_stack;
        struct stack_info* parent_stack = Stack_parent(old_stack);
        value hval = Stack_handle_value(old_stack);
        Assert(parent_stack != NULL);

        old_stack->sp = sp;
        domain_state->current_stack = parent_stack;
        sp = domain_state->current_stack->sp;
        caml_free_stack(old_stack);

        domain_state->trap_sp_off = Long_val(sp[0]);
        extra_args = Long_val(sp[1]);
        sp++;
        sp[0] = accu;

        accu = hval;
        pc = Code_val(accu);
        env = accu;
        goto check_stacks;
      } else {
        /* return to callee, no stack switching */
        pc = Pc_val(sp[0]);
        env = sp[1];
        extra_args = Long_val(sp[2]);
        sp += 3;
      }
      Next;

    Instruct(RESTART): {
      int num_args = Wosize_val(env) - 2;
      int i;
      sp -= num_args;
      for (i = 0; i < num_args; i++) sp[i] = Field_imm(env, i + 2);
      env = Field_imm(env, 1);
      extra_args += num_args;
      Next;
    }

    Instruct(GRAB): {
      int required = *pc++;
      if (extra_args >= required) {
        extra_args -= required;
        Next;
      } else {
        mlsize_t num_args, i;
        num_args = 1 + extra_args; /* arg1 + extra args */
        Alloc_small(accu, num_args + 2, Closure_tag, Enter_gc);
        Init_field(accu, 1, env);
        for (i = 0; i < num_args; i++) Init_field(accu, i + 2, sp[i]);
        Init_field(accu, 0, Val_bytecode(pc - 3)); /* Point to the preceding RESTART instr. */
        sp += num_args;
        goto do_return;
      }
    }

    Instruct(CLOSURE): {
      int nvars = *pc++;
      int i;
      if (nvars > 0) *--sp = accu;
      if (nvars < Max_young_wosize) {
        /* nvars + 1 <= Max_young_wosize, can allocate in minor heap */
        Alloc_small(accu, 1 + nvars, Closure_tag, Enter_gc);
        Init_field(accu, 0, Val_bytecode(pc + *pc));
        for (i = 0; i < nvars; i++) Init_field(accu, i + 1, sp[i]);
      } else {
        /* PR#6385: must allocate in major heap */
        accu = caml_alloc_shr(1 + nvars, Closure_tag);
        Setup_for_c_call;
        caml_initialize_field(accu, 0, Val_bytecode(pc + *pc));
        Restore_after_c_call;
        for (i = 0; i < nvars; i++) {
          value v = sp[i];
          Setup_for_c_call;
          caml_initialize_field(accu, i + 1, v);
          Restore_after_c_call;
        }
      }
      pc++;
      sp += nvars;
      Next;
    }

    Instruct(CLOSUREREC): {
      int nfuncs = *pc++;
      int nvars = *pc++;
      int i, field;
      int var_offset = nfuncs * 2 - 1;
      int blksize = var_offset + nvars;
      if (nvars > 0) *--sp = accu;
      if (blksize <= Max_young_wosize) {
        Alloc_small(accu, blksize, Closure_tag, Enter_gc);
        for (i = 0; i < nvars; i++) {
          Init_field(accu, var_offset + i, sp[i]);
        }
      } else {
        /* PR#6385: must allocate in major heap */
        accu = caml_alloc_shr(blksize, Closure_tag);
        for (i = 0; i < nvars; i++) {
          value v = sp[i];
          Setup_for_c_call;
          caml_initialize_field(accu, var_offset + i, v);
          Restore_after_c_call;
        }
      }
      sp += nvars;
      /* The code pointers and infix headers are not in the heap,
         so no need to go through caml_initialize. */
      Init_field(accu, 0, Val_bytecode(pc + pc[0]));
      *--sp = accu;
      field = 1;
      for (i = 1; i < nfuncs; i++) {
        Init_field(accu, field, Make_header(i * 2, Infix_tag, 0)); /* color irrelevant */
        field++;
        Init_field(accu, field, Val_bytecode (pc + pc[i]));
        *--sp = (value) (Op_val(accu) + field);
        field++;
      }
      pc += nfuncs;
      Next;
    }

    Instruct(PUSHOFFSETCLOSURE):
      *--sp = accu; /* fallthrough */
    Instruct(OFFSETCLOSURE):
      accu = env + *pc++ * sizeof(value); Next;

    Instruct(PUSHOFFSETCLOSUREM2):
      *--sp = accu; /* fallthrough */
    Instruct(OFFSETCLOSUREM2):
      accu = env - 2 * sizeof(value); Next;
    Instruct(PUSHOFFSETCLOSURE0):
      *--sp = accu; /* fallthrough */
    Instruct(OFFSETCLOSURE0):
      accu = env; Next;
    Instruct(PUSHOFFSETCLOSURE2):
      *--sp = accu; /* fallthrough */
    Instruct(OFFSETCLOSURE2):
      accu = env + 2 * sizeof(value); Next;


/* Access to global variables */

    Instruct(PUSHGETGLOBAL):
      *--sp = accu;
      /* Fallthrough */
    Instruct(GETGLOBAL):
      accu = Field_imm(caml_read_root(caml_global_data), *pc);
      pc++;
      Next;

    Instruct(PUSHGETGLOBALFIELD):
      *--sp = accu;
      /* Fallthrough */
    Instruct(GETGLOBALFIELD): {
      accu = Field_imm(caml_read_root(caml_global_data), *pc);
      pc++;
      Accu_field(*pc);
      pc++;
      Next;
    }

    Instruct(SETGLOBAL):
      caml_modify_field(caml_read_root(caml_global_data), *pc, accu);
      accu = Val_unit;
      pc++;
      Next;

/* Allocation of blocks */

    Instruct(PUSHATOM0):
      *--sp = accu;
      /* Fallthrough */
    Instruct(ATOM0):
      accu = Atom(0); Next;

    Instruct(PUSHATOM):
      *--sp = accu;
      /* Fallthrough */
    Instruct(ATOM):
      accu = Atom(*pc++); Next;

    Instruct(MAKEBLOCK): {
      mlsize_t wosize = *pc++;
      tag_t tag = *pc++;
      mlsize_t i;
      value block;
      if (wosize <= Max_young_wosize) {
        Alloc_small(block, wosize, tag, Enter_gc);
        Init_field(block, 0, accu);
        for (i = 1; i < wosize; i++) Init_field(block, i, *sp++);
      } else {
        block = caml_alloc_shr(wosize, tag);
        Setup_for_c_call;
        caml_initialize_field(block, 0, accu);
        Restore_after_c_call;
        for (i = 1; i < wosize; i++) {
          value v = *sp++;
          Setup_for_c_call;
          caml_initialize_field(block, i, v);
          Restore_after_c_call;
        }
      }
      accu = block;
      Next;
    }
    Instruct(MAKEBLOCK1): {
      tag_t tag = *pc++;
      value block;
      Alloc_small(block, 1, tag, Enter_gc);
      Init_field(block, 0, accu);
      accu = block;
      Next;
    }
    Instruct(MAKEBLOCK2): {
      tag_t tag = *pc++;
      value block;
      Alloc_small(block, 2, tag, Enter_gc);
      Init_field(block, 0, accu);
      Init_field(block, 1, sp[0]);
      sp += 1;
      accu = block;
      Next;
    }
    Instruct(MAKEBLOCK3): {
      tag_t tag = *pc++;
      value block;
      Alloc_small(block, 3, tag, Enter_gc);
      Init_field(block, 0, accu);
      Init_field(block, 1, sp[0]);
      Init_field(block, 2, sp[1]);
      sp += 2;
      accu = block;
      Next;
    }
    Instruct(MAKEFLOATBLOCK): {
      mlsize_t size = *pc++;
      mlsize_t i;
      value block;
      if (size <= Max_young_wosize / Double_wosize) {
        Alloc_small(block, size * Double_wosize, Double_array_tag, Enter_gc);
      } else {
        Setup_for_gc;
        block = caml_alloc_shr(size * Double_wosize, Double_array_tag);
        Restore_after_gc;
      }
      Store_double_flat_field(block, 0, Double_val(accu));
      for (i = 1; i < size; i++){
        Store_double_flat_field(block, i, Double_val(*sp));
        ++ sp;
      }
      accu = block;
      Next;
    }

/* Access to components of blocks */

    Instruct(GETFIELD0):
      accu = Field_imm(accu, 0); Next;
    Instruct(GETFIELD1):
      accu = Field_imm(accu, 1); Next;
    Instruct(GETFIELD2):
      accu = Field_imm(accu, 2); Next;
    Instruct(GETFIELD3):
      accu = Field_imm(accu, 3); Next;
    Instruct(GETFIELD):
      accu = Field_imm(accu, *pc); pc++; Next;
    Instruct(GETMUTABLEFIELD0):
      Accu_field(0); Next;
    Instruct(GETMUTABLEFIELD1):
      Accu_field(1); Next;
    Instruct(GETMUTABLEFIELD2):
      Accu_field(2); Next;
    Instruct(GETMUTABLEFIELD3):
      Accu_field(3); Next;
    Instruct(GETMUTABLEFIELD):
      Accu_field(*pc); pc++; Next;
    Instruct(GETFLOATFIELD): {
      double d = Double_flat_field(accu, *pc);
      Alloc_small(accu, Double_wosize, Double_tag, Enter_gc);
      Store_double_val(accu, d);
      pc++;
      Next;
    }

    Instruct(SETFIELD0):
      caml_modify_field(accu, 0, *sp++);
      accu = Val_unit;
      Next;
    Instruct(SETFIELD1):
      caml_modify_field(accu, 1, *sp++);
      accu = Val_unit;
      Next;
    Instruct(SETFIELD2):
      caml_modify_field(accu, 2, *sp++);
      accu = Val_unit;
      Next;
    Instruct(SETFIELD3):
      caml_modify_field(accu, 3, *sp++);
      accu = Val_unit;
      Next;
    Instruct(SETFIELD):
      caml_modify_field(accu, *pc, *sp++);
      accu = Val_unit;
      pc++;
      Next;
    Instruct(SETFLOATFIELD):
      Store_double_flat_field(accu, *pc, Double_val(*sp));
      accu = Val_unit;
      sp++;
      pc++;
      Next;

/* Array operations */

    Instruct(VECTLENGTH): {
      /* Todo: when FLAT_FLOAT_ARRAY is false, this instruction should
         be split into VECTLENGTH and FLOATVECTLENGTH because we know
         statically which one it is. */
      mlsize_t size = Wosize_val(accu);
      if (Tag_val(accu) == Double_array_tag) size = size / Double_wosize;
      accu = Val_long(size);
      Next;
    }
    Instruct(GETVECTITEM):
      Accu_field(Long_val(sp[0]));
      sp += 1;
      Next;
    Instruct(SETVECTITEM):
      caml_modify_field(accu, Long_val(sp[0]), sp[1]);
      accu = Val_unit;
      sp += 2;
      Next;

/* Bytes/String operations */
    Instruct(GETSTRINGCHAR):
    Instruct(GETBYTESCHAR):
      accu = Val_int(Byte_u(accu, Long_val(sp[0])));
      sp += 1;
      Next;
    Instruct(SETBYTESCHAR):
      Byte_u(accu, Long_val(sp[0])) = Int_val(sp[1]);
      sp += 2;
      accu = Val_unit;
      Next;

/* Branches and conditional branches */

    Instruct(BRANCH):
      pc += *pc;
      Next;
    Instruct(BRANCHIF):
      if (accu != Val_false) pc += *pc; else pc++;
      Next;
    Instruct(BRANCHIFNOT):
      if (accu == Val_false) pc += *pc; else pc++;
      Next;
    Instruct(SWITCH): {
      uint32_t sizes = *pc++;
      if (Is_block(accu)) {
        intnat index = Tag_val(accu);
        CAMLassert ((uintnat) index < (sizes >> 16));
        pc += pc[(sizes & 0xFFFF) + index];
      } else {
        intnat index = Long_val(accu);
        CAMLassert ((uintnat) index < (sizes & 0xFFFF)) ;
        pc += pc[index];
      }
      Next;
    }
    Instruct(BOOLNOT):
      accu = Val_not(accu);
      Next;

/* Exceptions */

    Instruct(PUSHTRAP):
      sp -= 4;
      Trap_pc(sp) = Val_pc(pc + *pc);
      Trap_link(sp) = Val_long(domain_state->trap_sp_off);
      sp[2] = env;
      sp[3] = Val_long(extra_args);
      domain_state->trap_sp_off = sp - Stack_high(domain_state->current_stack);
      pc++;
      Next;

    Instruct(POPTRAP):
      if (Caml_check_gc_interrupt(domain_state)) {
        /* We must check here so that if a signal is pending and its
           handler triggers an exception, the exception is trapped
           by the current try...with, not the enclosing one. */
        pc--; /* restart the POPTRAP after processing the signal */
        goto process_signal;
      }
      domain_state->trap_sp_off = Long_val(Trap_link(sp));
      sp += 4;
      Next;

    Instruct(RAISE_NOTRACE):
<<<<<<< HEAD
      if (domain_state->trap_sp_off >= domain_state->trap_barrier_off)
        caml_debugger(TRAP_BARRIER);
      goto raise_notrace;

    Instruct(RERAISE):
      if (domain_state->trap_sp_off >= domain_state->trap_barrier_off) caml_debugger(TRAP_BARRIER);
      if (domain_state->backtrace_active) caml_stash_backtrace(accu, pc, sp, 1);
=======
      if (caml_trapsp >= caml_trap_barrier)
        caml_debugger(TRAP_BARRIER, Val_unit);
      goto raise_notrace;

    Instruct(RERAISE):
      if (caml_trapsp >= caml_trap_barrier)
        caml_debugger(TRAP_BARRIER, Val_unit);
      if (caml_backtrace_active) caml_stash_backtrace(accu, pc, sp, 1);
>>>>>>> 2f5a3b41
      goto raise_notrace;

    Instruct(RAISE):
    raise_exception:
<<<<<<< HEAD
      if (domain_state->trap_sp_off >= domain_state->trap_barrier_off) caml_debugger(TRAP_BARRIER);
      if (domain_state->backtrace_active) caml_stash_backtrace(accu, pc, sp, 0);
=======
      if (caml_trapsp >= caml_trap_barrier)
        caml_debugger(TRAP_BARRIER, Val_unit);
      if (caml_backtrace_active) caml_stash_backtrace(accu, pc, sp, 0);
>>>>>>> 2f5a3b41
    raise_notrace:
      if (domain_state->trap_sp_off > 0) {
        if (Stack_parent(domain_state->current_stack) == NULL) {
          domain_state->external_raise = initial_external_raise;
          domain_state->trap_sp_off = initial_trap_sp_off;
          domain_state->current_stack->sp =
            Stack_high(domain_state->current_stack) - initial_stack_words ;
          caml_decr_callback_depth ();
          return Make_exception_result(accu);
        } else {
          struct stack_info* old_stack = domain_state->current_stack;
          struct stack_info* parent_stack = Stack_parent(old_stack);
          value hexn = Stack_handle_exception(old_stack);
          old_stack->sp = sp;
          domain_state->current_stack = parent_stack;
          sp = domain_state->current_stack->sp;
          caml_free_stack(old_stack);

          domain_state->trap_sp_off = Long_val(sp[0]);
          extra_args = Long_val(sp[1]);
          sp++;
          sp[0] = accu;

          accu = hexn;
          pc = Code_val(accu);
          env = accu;
          goto check_stacks;
        }
      } else {
        sp = Stack_high(domain_state->current_stack) + domain_state->trap_sp_off;
        pc = Pc_val(Trap_pc(sp));
        domain_state->trap_sp_off = Long_val(Trap_link(sp));
        env = sp[2];
        extra_args = Long_val(sp[3]);
        sp += 4;
      }
      Next;



/* Stack checks */

    check_stacks:
      if (sp < Stack_threshold_ptr(domain_state->current_stack)) {
        domain_state->current_stack->sp = sp;
        if (!caml_try_realloc_stack(Stack_threshold / sizeof(value))) {
          Setup_for_c_call; caml_raise_stack_overflow();
        }
        sp = domain_state->current_stack->sp;
      }
      /* Fall through CHECK_SIGNALS */

/* Signal handling */

    Instruct(CHECK_SIGNALS):    /* accu not preserved */
      if (Caml_check_gc_interrupt(domain_state)) goto process_signal;
      Next;

    process_signal:
      Setup_for_event;
      caml_handle_gc_interrupt();
      Restore_after_event;
      Next;

/* Calling C functions */

    Instruct(C_CALL1):
      Setup_for_c_call;
      accu = Primitive(*pc)(accu);
      Restore_after_c_call;
      pc++;
      Next;
    Instruct(C_CALL2):
      Setup_for_c_call;
      accu = Primitive(*pc)(accu, sp[1]);
      Restore_after_c_call;
      sp += 1;
      pc++;
      Next;
    Instruct(C_CALL3):
      Setup_for_c_call;
      accu = Primitive(*pc)(accu, sp[1], sp[2]);
      Restore_after_c_call;
      sp += 2;
      pc++;
      Next;
    Instruct(C_CALL4):
      Setup_for_c_call;
      accu = Primitive(*pc)(accu, sp[1], sp[2], sp[3]);
      Restore_after_c_call;
      sp += 3;
      pc++;
      Next;
    Instruct(C_CALL5):
      Setup_for_c_call;
      accu = Primitive(*pc)(accu, sp[1], sp[2], sp[3], sp[4]);
      Restore_after_c_call;
      sp += 4;
      pc++;
      Next;
    Instruct(C_CALLN): {
      int nargs = *pc++;
      *--sp = accu;
      Setup_for_c_call;
      accu = Primitive(*pc)(sp + 1, nargs);
      Restore_after_c_call;
      sp += nargs;
      pc++;
      Next;
    }

/* Integer constants */

    Instruct(CONST0):
      accu = Val_int(0); Next;
    Instruct(CONST1):
      accu = Val_int(1); Next;
    Instruct(CONST2):
      accu = Val_int(2); Next;
    Instruct(CONST3):
      accu = Val_int(3); Next;

    Instruct(PUSHCONST0):
      *--sp = accu; accu = Val_int(0); Next;
    Instruct(PUSHCONST1):
      *--sp = accu; accu = Val_int(1); Next;
    Instruct(PUSHCONST2):
      *--sp = accu; accu = Val_int(2); Next;
    Instruct(PUSHCONST3):
      *--sp = accu; accu = Val_int(3); Next;

    Instruct(PUSHCONSTINT):
      *--sp = accu;
      /* Fallthrough */
    Instruct(CONSTINT):
      accu = Val_int(*pc);
      pc++;
      Next;

/* Integer arithmetic */

    Instruct(NEGINT):
      accu = (value)(2 - (intnat)accu); Next;
    Instruct(ADDINT):
      accu = (value)((intnat) accu + (intnat) *sp++ - 1); Next;
    Instruct(SUBINT):
      accu = (value)((intnat) accu - (intnat) *sp++ + 1); Next;
    Instruct(MULINT):
      accu = Val_long(Long_val(accu) * Long_val(*sp++)); Next;

    Instruct(DIVINT): {
      intnat divisor = Long_val(*sp++);
      if (divisor == 0) { Setup_for_c_call; caml_raise_zero_divide(); }
      accu = Val_long(Long_val(accu) / divisor);
      Next;
    }
    Instruct(MODINT): {
      intnat divisor = Long_val(*sp++);
      if (divisor == 0) { Setup_for_c_call; caml_raise_zero_divide(); }
      accu = Val_long(Long_val(accu) % divisor);
      Next;
    }
    Instruct(ANDINT):
      accu = (value)((intnat) accu & (intnat) *sp++); Next;
    Instruct(ORINT):
      accu = (value)((intnat) accu | (intnat) *sp++); Next;
    Instruct(XORINT):
      accu = (value)(((intnat) accu ^ (intnat) *sp++) | 1); Next;
    Instruct(LSLINT):
      accu = (value)((((intnat) accu - 1) << Long_val(*sp++)) + 1); Next;
    Instruct(LSRINT):
      accu = (value)((((uintnat) accu) >> Long_val(*sp++)) | 1); Next;
    Instruct(ASRINT):
      accu = (value)((((intnat) accu) >> Long_val(*sp++)) | 1); Next;

#define Integer_comparison(typ,opname,tst) \
    Instruct(opname): \
      accu = Val_int((typ) accu tst (typ) *sp++); Next;

    Integer_comparison(intnat,EQ, ==)
    Integer_comparison(intnat,NEQ, !=)
    Integer_comparison(intnat,LTINT, <)
    Integer_comparison(intnat,LEINT, <=)
    Integer_comparison(intnat,GTINT, >)
    Integer_comparison(intnat,GEINT, >=)
    Integer_comparison(uintnat,ULTINT, <)
    Integer_comparison(uintnat,UGEINT, >=)

#define Integer_branch_comparison(typ,opname,tst,debug) \
    Instruct(opname): \
      if ( *pc++ tst (typ) Long_val(accu)) { \
        pc += *pc ; \
      } else { \
        pc++ ; \
      } ; Next;

    Integer_branch_comparison(intnat,BEQ, ==, "==")
    Integer_branch_comparison(intnat,BNEQ, !=, "!=")
    Integer_branch_comparison(intnat,BLTINT, <, "<")
    Integer_branch_comparison(intnat,BLEINT, <=, "<=")
    Integer_branch_comparison(intnat,BGTINT, >, ">")
    Integer_branch_comparison(intnat,BGEINT, >=, ">=")
    Integer_branch_comparison(uintnat,BULTINT, <, "<")
    Integer_branch_comparison(uintnat,BUGEINT, >=, ">=")

    Instruct(OFFSETINT):
      accu += *pc << 1;
      pc++;
      Next;
    Instruct(OFFSETREF): {
        long n = Long_field(accu, 0);
        n += *pc;
        caml_modify_field(accu, 0, Val_long(n));
      }
      accu = Val_unit;
      pc++;
      Next;
    Instruct(ISINT):
      accu = Val_long(accu & 1);
      Next;

/* Object-oriented operations */

      /* please don't forget to keep below code in sync with the
         functions caml_cache_public_method and
         caml_cache_public_method2 in obj.c */

    Instruct(GETMETHOD):
      accu = Field_imm (Field_imm(sp[0], 0), Int_val(accu));
      Next;

#define CAML_METHOD_CACHE
#ifdef CAML_METHOD_CACHE
    Instruct(GETPUBMET): {
      /* accu == object, pc[0] == tag, pc[1] == cache */
      value meths = Field_imm (accu, 0);
      value ofs;
#ifdef CAML_TEST_CACHE
      static int calls = 0, hits = 0;
      if (calls >= 10000000) {
        fprintf(stderr, "cache hit = %d%%\n", hits / 100000);
        calls = 0; hits = 0;
      }
      calls++;
#endif
      *--sp = accu;
      accu = Val_int(*pc++);
      ofs = *pc & Field_imm(meths,1);
      if (*(value*)(((char*)(Op_val(meths)+3)) + ofs) == accu) {
#ifdef CAML_TEST_CACHE
        hits++;
#endif
        accu = *(value*)(((char*)(Op_val(meths)+2)) + ofs);
      }
      else
      {
        int li = 3, hi = Field_imm(meths,0), mi;
        while (li < hi) {
          mi = ((li+hi) >> 1) | 1;
          if (accu < Field_imm(meths,mi)) hi = mi-2;
          else li = mi;
        }
        *pc = (li-3)*sizeof(value);
        accu = Field_imm (meths, li-1);
      }
      pc++;
      Next;
    }
#else
    Instruct(GETPUBMET):
      *--sp = accu;
      accu = Val_int(*pc);
      pc += 2;
      /* Fallthrough */
#endif
    Instruct(GETDYNMET): {
      /* accu == tag, sp[0] == object, *pc == cache */
      value meths = Field_imm (sp[0], 0);
      int li = 3, hi = Field_imm (meths,0), mi;
      while (li < hi) {
        mi = ((li+hi) >> 1) | 1;
        if (accu < Field_imm (meths,mi)) hi = mi-2;
        else li = mi;
      }
      accu = Field_imm (meths, li-1);
      Next;
    }

/* Debugging and machine control */

    Instruct(STOP):
      domain_state->external_raise = initial_external_raise;
      domain_state->trap_sp_off = initial_trap_sp_off;
      domain_state->current_stack->sp = sp;
      caml_decr_callback_depth ();
      return accu;

    Instruct(EVENT):
      if (--caml_event_count == 0) {
        Setup_for_debugger;
        caml_debugger(EVENT_COUNT, Val_unit);
        Restore_after_debugger;
      }
      Restart_curr_instr;

    Instruct(BREAK):
      Setup_for_debugger;
      caml_debugger(BREAKPOINT, Val_unit);
      Restore_after_debugger;
      Restart_curr_instr;

/* Context switching */
      value resume_fn, resume_arg;

    Instruct(RESUME):
      resume_fn = sp[0];
      resume_arg = sp[1];
      sp -= 3;
      sp[0] = Val_long(domain_state->trap_sp_off);
      sp[1] = Val_long(0);
      sp[2] = Val_pc(pc);
      sp[3] = env;
      sp[4] = Val_long(extra_args);
      goto do_resume;

do_resume: {
      struct stack_info* stk = Ptr_val(accu);
      while (Stack_parent(stk) != NULL) stk = Stack_parent(stk);
      Stack_parent(stk) = Caml_state->current_stack;

      domain_state->current_stack->sp = sp;
      domain_state->current_stack = Ptr_val(accu);
      sp = domain_state->current_stack->sp;

      domain_state->trap_sp_off = Long_val(sp[0]);
      sp[0] = resume_arg;
      accu = resume_fn;
      pc = Code_val(accu);
      env = accu;
      extra_args = 0;
      goto check_stacks;
    }

    Instruct(RESUMETERM):
      resume_fn = sp[0];
      resume_arg = sp[1];
      sp = sp + *pc - 2;
      sp[0] = Val_long(domain_state->trap_sp_off);
      sp[1] = Val_long(extra_args);
      goto do_resume;


    Instruct(PERFORM): {
      value cont;
      struct stack_info* old_stack = domain_state->current_stack;
      struct stack_info* parent_stack = Stack_parent(old_stack);

      if (parent_stack == NULL) {
        accu = Field_imm(caml_read_root(caml_global_data), UNHANDLED_EXN);
        goto raise_exception;
      }

      Alloc_small(cont, 1, Cont_tag, Enter_gc);

      sp -= 4;
      sp[0] = Val_long(domain_state->trap_sp_off);
      sp[1] = Val_pc(pc);
      sp[2] = env;
      sp[3] = Val_long(extra_args);

      old_stack->sp = sp;
      domain_state->current_stack = parent_stack;
      sp = parent_stack->sp;
      Stack_parent(old_stack) = NULL;
      Init_field(cont, 0, Val_ptr(old_stack));

      domain_state->trap_sp_off = Long_val(sp[0]);
      extra_args = Long_val(sp[1]);
      sp--;
      sp[0] = accu;
      sp[1] = cont;
      sp[2] = Val_ptr(old_stack);
      accu = Stack_handle_effect(old_stack);
      pc = Code_val(accu);
      env = accu;
      extra_args += 2;
      goto check_stacks;
    }

    Instruct(REPERFORMTERM): {
      value eff = accu;
      value cont = sp[0];
      struct stack_info* cont_tail = Ptr_val(sp[1]);
      struct stack_info* self = domain_state->current_stack;
      struct stack_info* parent = Stack_parent(domain_state->current_stack);

      sp = sp + *pc - 2;
      sp[0] = Val_long(domain_state->trap_sp_off);
      sp[1] = Val_long(extra_args);

      if (parent == NULL) {
        accu = caml_continuation_use(cont);
        resume_fn = caml_read_root(raise_unhandled);
        resume_arg = Field_imm(caml_read_root(caml_global_data), UNHANDLED_EXN);
        goto do_resume;
      }

      self->sp = sp;
      domain_state->current_stack = parent;
      sp = parent->sp;

      CAMLassert(Stack_parent(cont_tail) == NULL);
      Stack_parent(self) = NULL;
      Stack_parent(cont_tail) = self;

      domain_state->trap_sp_off = Long_val(sp[0]);
      extra_args = Long_val(sp[1]);
      sp--;
      sp[0] = eff;
      sp[1] = cont;
      sp[2] = Val_ptr(self);
      accu = Stack_handle_effect(self);
      pc = Code_val(accu);
      env = accu;
      extra_args += 2;
      goto check_stacks;
    }

#ifndef THREADED_CODE
    default:
#if _MSC_VER >= 1200
      __assume(0);
#else
      caml_fatal_error("bad opcode (%"
                           ARCH_INTNAT_PRINTF_FORMAT "x)",
                           (intnat) *(pc-1));
#endif
    }
  }
#endif
}<|MERGE_RESOLUTION|>--- conflicted
+++ resolved
@@ -928,36 +928,21 @@
       Next;
 
     Instruct(RAISE_NOTRACE):
-<<<<<<< HEAD
       if (domain_state->trap_sp_off >= domain_state->trap_barrier_off)
-        caml_debugger(TRAP_BARRIER);
-      goto raise_notrace;
-
-    Instruct(RERAISE):
-      if (domain_state->trap_sp_off >= domain_state->trap_barrier_off) caml_debugger(TRAP_BARRIER);
-      if (domain_state->backtrace_active) caml_stash_backtrace(accu, pc, sp, 1);
-=======
-      if (caml_trapsp >= caml_trap_barrier)
         caml_debugger(TRAP_BARRIER, Val_unit);
       goto raise_notrace;
 
     Instruct(RERAISE):
-      if (caml_trapsp >= caml_trap_barrier)
+      if (domain_state->trap_sp_off >= domain_state->trap_barrier_off)
         caml_debugger(TRAP_BARRIER, Val_unit);
-      if (caml_backtrace_active) caml_stash_backtrace(accu, pc, sp, 1);
->>>>>>> 2f5a3b41
+      if (domain_state->backtrace_active) caml_stash_backtrace(accu, pc, sp, 1);
       goto raise_notrace;
 
     Instruct(RAISE):
     raise_exception:
-<<<<<<< HEAD
-      if (domain_state->trap_sp_off >= domain_state->trap_barrier_off) caml_debugger(TRAP_BARRIER);
+      if (domain_state->trap_sp_off >= domain_state->trap_barrier_off)
+        caml_debugger(TRAP_BARRIER, Val_unit);
       if (domain_state->backtrace_active) caml_stash_backtrace(accu, pc, sp, 0);
-=======
-      if (caml_trapsp >= caml_trap_barrier)
-        caml_debugger(TRAP_BARRIER, Val_unit);
-      if (caml_backtrace_active) caml_stash_backtrace(accu, pc, sp, 0);
->>>>>>> 2f5a3b41
     raise_notrace:
       if (domain_state->trap_sp_off > 0) {
         if (Stack_parent(domain_state->current_stack) == NULL) {

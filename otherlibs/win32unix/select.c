--- conflicted
+++ resolved
@@ -965,14 +965,7 @@
     for (/*nothing*/; fdlist != Val_int(0); fdlist = Field_imm(fdlist, 1)) {
       value s = Field_imm(fdlist, 0);
       if (FD_ISSET(Socket_val(s), fdset)) {
-<<<<<<< HEAD
         res = caml_alloc_2(0, s, res);
-=======
-        value newres = caml_alloc_small(2, 0);
-        Field(newres, 0) = s;
-        Field(newres, 1) = res;
-        res = newres;
->>>>>>> 0d68080b
       }
     }
   End_roots();
@@ -1323,17 +1316,10 @@
   }
 
   DEBUG_PRINT("Build final result");
-<<<<<<< HEAD
   res = caml_alloc_3(0,
     read_list,
     write_list,
     except_list);
-=======
-  res = caml_alloc_small(3, 0);
-  Store_field(res, 0, read_list);
-  Store_field(res, 1, write_list);
-  Store_field(res, 2, except_list);
->>>>>>> 0d68080b
 
   DEBUG_PRINT("out select");
 

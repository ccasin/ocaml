/***********************************************************************/
/*                                                                     */
/*                                OCaml                                */
/*                                                                     */
/*         Xavier Leroy and Damien Doligez, INRIA Rocquencourt         */
/*                                                                     */
/*  Copyright 2007 Institut National de Recherche en Informatique et   */
/*  en Automatique.  All rights reserved.  This file is distributed    */
/*  under the terms of the GNU Library General Public License, with    */
/*  the special exception on linking described in file ../LICENSE.     */
/*                                                                     */
/***********************************************************************/

/* Signal handling, code specific to the bytecode interpreter */

#include <signal.h>
#include <errno.h>
#include "config.h"
#include "memory.h"
#include "osdeps.h"
#include "signals.h"
#include "signals_machdep.h"

#ifndef NSIG
#define NSIG 64
#endif

#ifdef _WIN32
typedef void (*sighandler)(int sig);
extern sighandler caml_win32_signal(int sig, sighandler action);
#define signal(sig,act) caml_win32_signal(sig,act)
#endif

CAMLexport int volatile caml_something_to_do = 0;
CAMLexport void (* volatile caml_async_action_hook)(void) = NULL;

void caml_process_event(void)
{
  void (*async_action)(void);

<<<<<<< HEAD
  if (caml_requested_major_slice || caml_requested_minor_gc){
    CAML_INSTR_EVENT ("force_minor/process_event");
    caml_gc_dispatch ();
=======
  if (caml_force_major_slice){
    CAML_INSTR_EVENT ("force_minor/process_event", 1);
    caml_minor_collection ();
>>>>>>> 9d560339
  }
                             /* FIXME should be [caml_check_urgent_gc] */
  caml_process_pending_signals();
  async_action = caml_async_action_hook;
  if (async_action != NULL) {
    caml_async_action_hook = NULL;
    (*async_action)();
  }
}

static void handle_signal(int signal_number)
{
  int saved_errno;
  /* Save the value of errno (PR#5982). */
  saved_errno = errno;
#if !defined(POSIX_SIGNALS) && !defined(BSD_SIGNALS)
  signal(signal_number, handle_signal);
#endif
  if (signal_number < 0 || signal_number >= NSIG) return;
  if (caml_try_leave_blocking_section_hook()) {
    caml_execute_signal(signal_number, 1);
    caml_enter_blocking_section_hook();
  }else{
    caml_record_signal(signal_number);
  }
  errno = saved_errno;
}

int caml_set_signal_action(int signo, int action)
{
  void (*act)(int signo), (*oldact)(int signo);
#ifdef POSIX_SIGNALS
  struct sigaction sigact, oldsigact;
#endif

  switch (action) {
  case 0:  act = SIG_DFL; break;
  case 1:  act = SIG_IGN; break;
  default: act = handle_signal; break;
  }

#ifdef POSIX_SIGNALS
  sigact.sa_handler = act;
  sigemptyset(&sigact.sa_mask);
  sigact.sa_flags = 0;
  if (sigaction(signo, &sigact, &oldsigact) == -1) return -1;
  oldact = oldsigact.sa_handler;
#else
  oldact = signal(signo, act);
  if (oldact == SIG_ERR) return -1;
#endif
  if (oldact == handle_signal)
    return 2;
  else if (oldact == SIG_IGN)
    return 1;
  else
    return 0;
}<|MERGE_RESOLUTION|>--- conflicted
+++ resolved
@@ -38,15 +38,9 @@
 {
   void (*async_action)(void);
 
-<<<<<<< HEAD
   if (caml_requested_major_slice || caml_requested_minor_gc){
-    CAML_INSTR_EVENT ("force_minor/process_event");
+    CAML_INSTR_EVENT ("force_minor/process_event", 1);
     caml_gc_dispatch ();
-=======
-  if (caml_force_major_slice){
-    CAML_INSTR_EVENT ("force_minor/process_event", 1);
-    caml_minor_collection ();
->>>>>>> 9d560339
   }
                              /* FIXME should be [caml_check_urgent_gc] */
   caml_process_pending_signals();

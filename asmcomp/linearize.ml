--- conflicted
+++ resolved
@@ -323,12 +323,8 @@
 let fundecl f =
   let fun_body = add_prologue (linear f.Mach.fun_body end_instr) in
   { fun_name = f.Mach.fun_name;
-<<<<<<< HEAD
     fun_args = Reg.set_of_array f.Mach.fun_args;
-    fun_body = linear f.Mach.fun_body end_instr;
-=======
     fun_body;
->>>>>>> 4c130cae
     fun_fast = not (List.mem Cmm.Reduce_code_size f.Mach.fun_codegen_options);
     fun_dbg  = f.Mach.fun_dbg;
     fun_spacetime_shape = f.Mach.fun_spacetime_shape;

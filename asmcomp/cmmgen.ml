(**************************************************************************)
(*                                                                        *)
(*                                 OCaml                                  *)
(*                                                                        *)
(*             Xavier Leroy, projet Cristal, INRIA Rocquencourt           *)
(*                                                                        *)
(*   Copyright 1996 Institut National de Recherche en Informatique et     *)
(*     en Automatique.                                                    *)
(*                                                                        *)
(*   All rights reserved.  This file is distributed under the terms of    *)
(*   the GNU Lesser General Public License version 2.1, with the          *)
(*   special exception on linking described in the file LICENSE.          *)
(*                                                                        *)
(**************************************************************************)

(* Translation from closed lambda to C-- *)

[@@@ocaml.warning "-40"]

open Misc
open Arch
open Asttypes
open Primitive
open Types
open Lambda
open Clambda
open Clambda_primitives
open Cmm

module String = Misc.Stdlib.String
module IntMap = Map.Make(Int)
module V = Backend_var
module VP = Backend_var.With_provenance
open Cmm_helpers

(* Environments used for translation to Cmm. *)

type boxed_number =
  | Boxed_float of Debuginfo.t
  | Boxed_integer of boxed_integer * Debuginfo.t

type env = {
  unboxed_ids : (V.t * boxed_number) V.tbl;
  notify_catch : (Cmm.expression list -> unit) IntMap.t;
  environment_param : V.t option;
}

(* notify_catch associates to each catch handler a callback
   which will be passed the list of arguments of each
   staticfail instruction pointing to that handler. This
   allows transl_catch to observe concrete arguments passed to each
   handler parameter and decide whether to unbox them accordingly.

   Other ways to achieve the same result would be to either (1) traverse
   the body of the catch block after translation (this would be costly
   and could easily lead to quadratric behavior) or (2) return
   a description of arguments passed to each catch handler as an extra
   value to be threaded through all transl_* functions (this would be
   quite heavy, and probably less efficient that the callback approach).
*)


let empty_env =
  {
    unboxed_ids = V.empty;
    notify_catch = IntMap.empty;
    environment_param = None;
  }

let create_env ~environment_param =
  { empty_env with
    environment_param;
  }

let is_unboxed_id id env =
  try Some (V.find_same id env.unboxed_ids)
  with Not_found -> None

let add_unboxed_id id unboxed_id bn env =
  { env with
    unboxed_ids = V.add id (unboxed_id, bn) env.unboxed_ids;
  }

let add_notify_catch n f env =
  { env with
    notify_catch = IntMap.add n f env.notify_catch
  }

let notify_catch i env l =
  match IntMap.find_opt i env.notify_catch with
  | Some f -> f l
  | None -> ()

(* Description of the "then" and "else" continuations in [transl_if]. If
   the "then" continuation is true and the "else" continuation is false then
   we can use the condition directly as the result. Similarly, if the "then"
   continuation is false and the "else" continuation is true then we can use
   the negation of the condition directly as the result. *)
type then_else =
  | Then_true_else_false
  | Then_false_else_true
  | Unknown

let invert_then_else = function
  | Then_true_else_false -> Then_false_else_true
  | Then_false_else_true -> Then_true_else_false
  | Unknown -> Unknown

let mut_from_env env ptr =
  match env.environment_param with
  | None -> Mutable
  | Some environment_param ->
    match ptr with
    | Cvar ptr ->
      (* Loads from the current function's closure are immutable. *)
      if V.same environment_param ptr then Immutable
      else Mutable
    | _ -> Mutable

let get_mut_field ptr n dbg =
  Cop (Cloadmut {is_atomic=false}, [ptr; n], dbg)

let get_field env ptr n dbg =
  let mut = mut_from_env env ptr in
  get_field_gen mut ptr n dbg

type rhs_kind =
  | RHS_block of int
  | RHS_infix of { blocksize : int; offset : int }
  | RHS_floatblock of int
  | RHS_nonrec
;;

let rec expr_size env = function
  | Uvar id ->
      begin try V.find_same id env with Not_found -> RHS_nonrec end
  | Uclosure(fundecls, clos_vars) ->
      RHS_block (fundecls_size fundecls + List.length clos_vars)
  | Ulet(_str, _kind, id, exp, body) ->
      expr_size (V.add (VP.var id) (expr_size env exp) env) body
  | Uletrec(bindings, body) ->
      let env =
        List.fold_right
          (fun (id, exp) env -> V.add (VP.var id) (expr_size env exp) env)
          bindings env
      in
      expr_size env body
  | Uprim(Pmakeblock _, args, _) ->
      RHS_block (List.length args)
  | Uprim(Pmakearray((Paddrarray | Pintarray), _), args, _) ->
      RHS_block (List.length args)
  | Uprim(Pmakearray(Pfloatarray, _), args, _) ->
      RHS_floatblock (List.length args)
  | Uprim(Pmakearray(Pgenarray, _), _, _) ->
     (* Pgenarray is excluded from recursive bindings by the
        check in Translcore.check_recursive_lambda *)
     RHS_nonrec
  | Uprim (Pduprecord ((Record_regular | Record_inlined _), sz), _, _) ->
      RHS_block sz
  | Uprim (Pduprecord (Record_unboxed _, _), _, _) ->
      assert false
  | Uprim (Pduprecord (Record_extension _, sz), _, _) ->
      RHS_block (sz + 1)
  | Uprim (Pduprecord (Record_float, sz), _, _) ->
      RHS_floatblock sz
  | Uprim (Pccall { prim_name; _ }, closure::_, _)
        when prim_name = "caml_check_value_is_closure" ->
      (* Used for "-clambda-checks". *)
      expr_size env closure
  | Usequence(_exp, exp') ->
      expr_size env exp'
  | Uoffset (exp, offset) ->
      (match expr_size env exp with
      | RHS_block blocksize -> RHS_infix { blocksize; offset }
      | RHS_nonrec -> RHS_nonrec
      | _ -> assert false)
  | _ -> RHS_nonrec

(* Translate structured constants to Cmm data items *)

let transl_constant dbg = function
  | Uconst_int n ->
      int_const dbg n
  | Uconst_ptr n ->
      if n <= max_repr_int && n >= min_repr_int
      then Cconst_pointer((n lsl 1) + 1, dbg)
      else Cconst_natpointer
              (Nativeint.add (Nativeint.shift_left (Nativeint.of_int n) 1) 1n,
               dbg)
  | Uconst_ref (label, _) ->
      Cconst_symbol (label, dbg)

let emit_constant cst cont =
  match cst with
  | Uconst_int n | Uconst_ptr n ->
      cint_const n
      :: cont
  | Uconst_ref (sym, _) ->
      Csymbol_address sym :: cont

let emit_structured_constant ((_sym, is_global) as symb) cst cont =
  match cst with
  | Uconst_float s ->
      emit_float_constant symb s cont
  | Uconst_string s ->
      emit_string_constant symb s cont
  | Uconst_int32 n ->
      emit_int32_constant symb n cont
  | Uconst_int64 n ->
      emit_int64_constant symb n cont
  | Uconst_nativeint n ->
      emit_nativeint_constant symb n cont
  | Uconst_block (tag, csts) ->
      let cont = List.fold_right emit_constant csts cont in
      emit_block symb (block_header tag (List.length csts)) cont
  | Uconst_float_array fields ->
      emit_float_array_constant symb fields cont
  | Uconst_closure(fundecls, lbl, fv) ->
      Cmmgen_state.add_constant lbl (Const_closure (is_global, fundecls, fv));
      List.iter (fun f -> Cmmgen_state.add_function f) fundecls;
      cont

(* Boxed integers *)

let box_int_constant sym bi n =
  match bi with
    Pnativeint ->
      emit_nativeint_constant (sym, Local) n []
  | Pint32 ->
      let n = Nativeint.to_int32 n in
      emit_int32_constant (sym, Local) n []
  | Pint64 ->
      let n = Int64.of_nativeint n in
      emit_int64_constant (sym, Local) n []

let box_int dbg bi arg =
  match arg with
  | Cconst_int (n, _) ->
      let sym = Compilenv.new_const_symbol () in
      let data_items = box_int_constant sym bi (Nativeint.of_int n) in
      Cmmgen_state.add_data_items data_items;
      Cconst_symbol (sym, dbg)
  | Cconst_natint (n, _) ->
      let sym = Compilenv.new_const_symbol () in
      let data_items = box_int_constant sym bi n in
      Cmmgen_state.add_data_items data_items;
      Cconst_symbol (sym, dbg)
  | _ ->
      box_int_gen dbg bi arg

(* Boxed numbers *)

let equal_unboxed_integer ui1 ui2 =
  match ui1, ui2 with
  | Pnativeint, Pnativeint -> true
  | Pint32, Pint32 -> true
  | Pint64, Pint64 -> true
  | _, _ -> false

let equal_boxed_number bn1 bn2 =
  match bn1, bn2 with
  | Boxed_float _, Boxed_float _ -> true
  | Boxed_integer(ui1, _), Boxed_integer(ui2, _) ->
    equal_unboxed_integer ui1 ui2
  | _, _ -> false

let box_number bn arg =
  match bn with
  | Boxed_float dbg -> box_float dbg arg
  | Boxed_integer (bi, dbg) -> box_int dbg bi arg

(* Returns the unboxed representation of a boxed float or integer.
   For Pint32 on 64-bit archs, the high 32 bits of the result are undefined. *)
let unbox_number dbg bn arg =
  match bn with
  | Boxed_float dbg ->
    unbox_float dbg arg
  | Boxed_integer (Pint32, _) ->
    low_32 dbg (unbox_int dbg Pint32 arg)
  | Boxed_integer (bi, _) ->
    unbox_int dbg bi arg


(* Auxiliary functions for optimizing "let" of boxed numbers (floats and
   boxed integers *)

type unboxed_number_kind =
    No_unboxing
  | Boxed of boxed_number * bool (* true: boxed form available at no cost *)
  | No_result (* expression never returns a result *)

(* Given unboxed_number_kind from two branches of the code, returns the
   resulting unboxed_number_kind.

   If [strict=false], one knows that the type of the expression
   is an unboxable number, and we decide to return an unboxed value
   if this indeed eliminates at least one allocation.

   If [strict=true], we need to ensure that all possible branches
   return an unboxable number (of the same kind).  This could not
   be the case in presence of GADTs.
*)
let join_unboxed_number_kind ~strict k1 k2 =
  match k1, k2 with
  | Boxed (b1, c1), Boxed (b2, c2) when equal_boxed_number b1 b2 ->
      Boxed (b1, c1 && c2)
  | No_result, k | k, No_result ->
        k (* if a branch never returns, it is safe to unbox it *)
  | No_unboxing, k | k, No_unboxing when not strict ->
      k
  | _, _ -> No_unboxing

let is_unboxed_number_cmm ~strict cmm =
  let r = ref No_result in
  let notify k =
    r := join_unboxed_number_kind ~strict !r k
  in
  let rec aux = function
    | Cop(Calloc, [Cblockheader (hdr, _); _], dbg)
      when Nativeint.equal hdr float_header ->
        notify (Boxed (Boxed_float dbg, false))
    | Cop(Calloc, [Cblockheader (hdr, _); Cconst_symbol (ops, _); _], dbg) ->
        if Nativeint.equal hdr boxedintnat_header
        && String.equal ops caml_nativeint_ops
        then
          notify (Boxed (Boxed_integer (Pnativeint, dbg), false))
        else
        if Nativeint.equal hdr boxedint32_header
        && String.equal ops caml_int32_ops
        then
          notify (Boxed (Boxed_integer (Pint32, dbg), false))
        else
        if Nativeint.equal hdr boxedint64_header
        && String.equal ops caml_int64_ops
        then
          notify (Boxed (Boxed_integer (Pint64, dbg), false))
        else
          notify No_unboxing
    | Cconst_symbol (s, _) ->
        begin match Cmmgen_state.structured_constant_of_sym s with
        | Some (Uconst_float _) ->
            notify (Boxed (Boxed_float Debuginfo.none, true))
        | Some (Uconst_nativeint _) ->
            notify (Boxed (Boxed_integer (Pnativeint, Debuginfo.none), true))
        | Some (Uconst_int32 _) ->
            notify (Boxed (Boxed_integer (Pint32, Debuginfo.none), true))
        | Some (Uconst_int64 _) ->
            notify (Boxed (Boxed_integer (Pint64, Debuginfo.none), true))
        | _ ->
            notify No_unboxing
        end
    | l ->
        if not (Cmm.iter_shallow_tail aux l) then
          notify No_unboxing
  in
  aux cmm;
  !r

(* Translate an expression *)

let rec transl env e =
  match e with
    Uvar id ->
      begin match is_unboxed_id id env with
      | None -> Cvar id
      | Some (unboxed_id, bn) -> box_number bn (Cvar unboxed_id)
      end
  | Uconst sc ->
      transl_constant Debuginfo.none sc
  | Uclosure(fundecls, []) ->
      let sym = Compilenv.new_const_symbol() in
      Cmmgen_state.add_constant sym (Const_closure (Local, fundecls, []));
      List.iter (fun f -> Cmmgen_state.add_function f) fundecls;
      let dbg =
        match fundecls with
        | [] -> Debuginfo.none
        | fundecl::_ -> fundecl.dbg
      in
      Cconst_symbol (sym, dbg)
  | Uclosure(fundecls, clos_vars) ->
      let rec transl_fundecls pos = function
          [] ->
            List.map (transl env) clos_vars
        | f :: rem ->
            Cmmgen_state.add_function f;
            let dbg = f.dbg in
            let without_header =
              if f.arity = 1 || f.arity = 0 then
                Cconst_symbol (f.label, dbg) ::
                int_const dbg f.arity ::
                transl_fundecls (pos + 3) rem
              else
                Cconst_symbol (curry_function_sym f.arity, dbg) ::
                int_const dbg f.arity ::
                Cconst_symbol (f.label, dbg) ::
                transl_fundecls (pos + 4) rem
            in
            if pos = 0 then without_header
            else (alloc_infix_header pos f.dbg) :: without_header
      in
      let dbg =
        match fundecls with
        | [] -> Debuginfo.none
        | fundecl::_ -> fundecl.dbg
      in
      make_alloc dbg Obj.closure_tag (transl_fundecls 0 fundecls)
  | Uoffset(arg, offset) ->
      (* produces a valid Caml value, pointing just after an infix header *)
      let ptr = transl env arg in
      let dbg = Debuginfo.none in
      ptr_offset ptr offset dbg
  | Udirect_apply(lbl, args, dbg) ->
      let args = List.map (transl env) args in
      direct_apply lbl args dbg
  | Ugeneric_apply(clos, args, dbg) ->
      let clos = transl env clos in
      let args = List.map (transl env) args in
      generic_apply (mut_from_env env clos) clos args dbg
  | Usend(kind, met, obj, args, dbg) ->
      let met = transl env met in
      let obj = transl env obj in
      let args = List.map (transl env) args in
      send kind met obj args dbg
  | Ulet(str, kind, id, exp, body) ->
      transl_let env str kind id exp body
  | Uphantom_let (var, defining_expr, body) ->
      let defining_expr =
        match defining_expr with
        | None -> None
        | Some defining_expr ->
          let defining_expr =
            match defining_expr with
            | Uphantom_const (Uconst_ref (sym, _defining_expr)) ->
              Cphantom_const_symbol sym
            | Uphantom_read_symbol_field { sym; field; } ->
              Cphantom_read_symbol_field { sym; field; }
            | Uphantom_const (Uconst_int i) | Uphantom_const (Uconst_ptr i) ->
              Cphantom_const_int (targetint_const i)
            | Uphantom_var var -> Cphantom_var var
            | Uphantom_read_field { var; field; } ->
              Cphantom_read_field { var; field; }
            | Uphantom_offset_var { var; offset_in_words; } ->
              Cphantom_offset_var { var; offset_in_words; }
            | Uphantom_block { tag; fields; } ->
              Cphantom_block { tag; fields; }
          in
          Some defining_expr
      in
      Cphantom_let (var, defining_expr, transl env body)
  | Uletrec(bindings, body) ->
      transl_letrec env bindings (transl env body)

  (* Primitives *)
  | Uprim(prim, args, dbg) ->
      begin match (simplif_primitive prim, args) with
      | (Pread_symbol sym, []) ->
          Cconst_symbol (sym, dbg)
      | (Pmakeblock _, []) ->
          assert false
      | (Pmakeblock(tag, _mut, _kind), args) ->
          make_alloc dbg tag (List.map (transl env) args)
      | (Pccall prim, args) ->
          transl_ccall env prim args dbg
      | (Pduparray (kind, _), [Uprim (Pmakearray (kind', _), args, _dbg)]) ->
          (* We arrive here in two cases:
             1. When using Closure, all the time.
             2. When using Flambda, if a float array longer than
             [Translcore.use_dup_for_constant_arrays_bigger_than] turns out
             to be non-constant.
             If for some reason Flambda fails to lift a constant array we
             could in theory also end up here.
             Note that [kind] above is unconstrained, but with the current
             state of [Translcore], we will in fact only get here with
             [Pfloatarray]s. *)
          assert (kind = kind');
          transl_make_array dbg env kind args
      | (Pduparray _, [arg]) ->
          let prim_obj_dup =
            Primitive.simple ~name:"caml_obj_dup" ~arity:1 ~alloc:true
          in
          transl_ccall env prim_obj_dup [arg] dbg
      | (Pmakearray _, []) ->
          Misc.fatal_error "Pmakearray is not allowed for an empty array"
      | (Pmakearray (kind, _), args) -> transl_make_array dbg env kind args
      | (Pbigarrayref(unsafe, _num_dims, elt_kind, layout), arg1 :: argl) ->
          let elt =
            bigarray_get unsafe elt_kind layout
              (transl env arg1) (List.map (transl env) argl) dbg in
          begin match elt_kind with
            Pbigarray_float32 | Pbigarray_float64 -> box_float dbg elt
          | Pbigarray_complex32 | Pbigarray_complex64 -> elt
          | Pbigarray_int32 -> box_int dbg Pint32 elt
          | Pbigarray_int64 -> box_int dbg Pint64 elt
          | Pbigarray_native_int -> box_int dbg Pnativeint elt
          | Pbigarray_caml_int -> tag_int elt dbg
          | Pbigarray_sint8 | Pbigarray_uint8
          | Pbigarray_sint16 | Pbigarray_uint16 -> tag_int elt dbg
          | Pbigarray_unknown -> assert false
          end
      | (Pbigarrayset(unsafe, _num_dims, elt_kind, layout), arg1 :: argl) ->
          let (argidx, argnewval) = split_last argl in
          return_unit dbg (bigarray_set unsafe elt_kind layout
            (transl env arg1)
            (List.map (transl env) argidx)
            (match elt_kind with
              Pbigarray_float32 | Pbigarray_float64 ->
                transl_unbox_float dbg env argnewval
            | Pbigarray_complex32 | Pbigarray_complex64 -> transl env argnewval
            | Pbigarray_int32 -> transl_unbox_int dbg env Pint32 argnewval
            | Pbigarray_int64 -> transl_unbox_int dbg env Pint64 argnewval
            | Pbigarray_native_int ->
                transl_unbox_int dbg env Pnativeint argnewval
            | Pbigarray_caml_int ->
                untag_int (transl env argnewval) dbg
            | Pbigarray_sint8 | Pbigarray_uint8
            | Pbigarray_sint16 | Pbigarray_uint16 ->
                ignore_high_bit_int (untag_int (transl env argnewval) dbg)
            | Pbigarray_unknown -> assert false)
            dbg)
      | (Pbigarraydim(n), [b]) ->
          let dim_ofs = 4 + n in
          tag_int (Cop(mk_load_mut Word_int,
            [field_address (transl env b) dim_ofs dbg],
            dbg)) dbg
      | (p, [arg]) ->
          transl_prim_1 env p arg dbg
      | (p, [arg1; arg2]) ->
          transl_prim_2 env p arg1 arg2 dbg
      | (p, [arg1; arg2; arg3]) ->
          transl_prim_3 env p arg1 arg2 arg3 dbg
      | (Pread_symbol _, _::_::_::_::_)
      | (Pbigarrayset (_, _, _, _), [])
      | (Pbigarrayref (_, _, _, _), [])
      | ((Pbigarraydim _ | Pduparray (_, _)), ([] | _::_::_::_::_))
        ->
          fatal_error "Cmmgen.transl:prim, wrong arity"
      | ((Pfield_computed|Psequand
         | Prunstack | Pperform | Presume | Preperform | Ppoll
         | Patomic_load _ | Patomic_exchange
         | Patomic_cas | Patomic_fetch_add
         | Psequor | Pnot | Pnegint | Paddint | Psubint
         | Pmulint | Pandint | Porint | Pxorint | Plslint
         | Plsrint | Pasrint | Pintoffloat | Pfloatofint
         | Pnegfloat | Pabsfloat | Paddfloat | Psubfloat
         | Pmulfloat | Pdivfloat | Pstringlength | Pstringrefu
         | Pstringrefs | Pbyteslength | Pbytesrefu | Pbytessetu
         | Pbytesrefs | Pbytessets | Pisint | Pisout
         | Pbswap16 | Pint_as_pointer | Popaque | Pfield _
         | Psetfield (_, _, _) | Psetfield_computed (_, _)
         | Pfloatfield _ | Psetfloatfield (_, _) | Pduprecord (_, _)
         | Praise _ | Pdivint _ | Pmodint _ | Pintcomp _ | Poffsetint _
         | Poffsetref _ | Pfloatcomp _ | Parraylength _
         | Parrayrefu _ | Parraysetu _ | Parrayrefs _ | Parraysets _
         | Pbintofint _ | Pintofbint _ | Pcvtbint (_, _) | Pnegbint _
         | Paddbint _ | Psubbint _ | Pmulbint _ | Pdivbint _ | Pmodbint _
         | Pandbint _ | Porbint _ | Pxorbint _ | Plslbint _ | Plsrbint _
         | Pasrbint _ | Pbintcomp (_, _) | Pstring_load _ | Pbytes_load _
         | Pbytes_set _ | Pbigstring_load _ | Pbigstring_set _
         | Pbbswap _), _)
        ->
          fatal_error "Cmmgen.transl:prim"
      end

  (* Control structures *)
  | Uswitch(arg, s, dbg) ->
      let loc = Debuginfo.to_location dbg in
      (* As in the bytecode interpreter, only matching against constants
         can be checked *)
      if Array.length s.us_index_blocks = 0 then
        make_switch
          (untag_int (transl env arg) dbg)
          s.us_index_consts
          (Array.map (fun expr -> transl env expr, dbg) s.us_actions_consts)
          dbg
      else if Array.length s.us_index_consts = 0 then
        bind "switch" (transl env arg) (fun arg ->
          transl_switch loc env (get_tag arg dbg)
            s.us_index_blocks s.us_actions_blocks)
      else
        bind "switch" (transl env arg) (fun arg ->
          Cifthenelse(
          Cop(Cand, [arg; Cconst_int (1, dbg)], dbg),
          dbg,
          transl_switch loc env
            (untag_int arg dbg) s.us_index_consts s.us_actions_consts,
          dbg,
          transl_switch loc env
            (get_tag arg dbg) s.us_index_blocks s.us_actions_blocks,
          dbg))
  | Ustringswitch(arg,sw,d) ->
      let dbg = Debuginfo.none in
      bind "switch" (transl env arg)
        (fun arg ->
          strmatch_compile dbg arg (Option.map (transl env) d)
            (List.map (fun (s,act) -> s,transl env act) sw))
  | Ustaticfail (nfail, args) ->
      let cargs = List.map (transl env) args in
      notify_catch nfail env cargs;
      Cexit (nfail, cargs)
  | Ucatch(nfail, [], body, handler) ->
      let dbg = Debuginfo.none in
      make_catch nfail (transl env body) (transl env handler) dbg
  | Ucatch(nfail, ids, body, handler) ->
      let dbg = Debuginfo.none in
      transl_catch env nfail ids body handler dbg
  | Utrywith(body, exn, handler) ->
      let dbg = Debuginfo.none in
      Ctrywith(transl env body, exn, transl env handler, dbg)
  | Uifthenelse(cond, ifso, ifnot) ->
      let ifso_dbg = Debuginfo.none in
      let ifnot_dbg = Debuginfo.none in
      let dbg = Debuginfo.none in
      transl_if env Unknown dbg cond
        ifso_dbg (transl env ifso) ifnot_dbg (transl env ifnot)
  | Usequence(exp1, exp2) ->
      Csequence(remove_unit(transl env exp1), transl env exp2)
  | Uwhile(cond, body) ->
      let dbg = Debuginfo.none in
      let raise_num = next_raise_count () in
      return_unit dbg
        (ccatch
           (raise_num, [],
            create_loop(transl_if env Unknown dbg cond
                    dbg (remove_unit(transl env body))
                    dbg (Cexit (raise_num,[])))
              dbg,
            Ctuple [],
            dbg))
  | Ufor(id, low, high, dir, body) ->
      let dbg = Debuginfo.none in
      let tst = match dir with Upto -> Cgt   | Downto -> Clt in
      let inc = match dir with Upto -> Caddi | Downto -> Csubi in
      let raise_num = next_raise_count () in
      let id_prev = VP.create (V.create_local "*id_prev*") in
      return_unit dbg
        (Clet
           (id, transl env low,
            bind_nonvar "bound" (transl env high) (fun high ->
              ccatch
                (raise_num, [],
                 Cifthenelse
                   (Cop(Ccmpi tst, [Cvar (VP.var id); high], dbg),
                    dbg,
                    Cexit (raise_num, []),
                    dbg,
                    create_loop
                      (Csequence
                         (remove_unit(transl env body),
                         Clet(id_prev, Cvar (VP.var id),
                          Csequence
                            (Cassign(VP.var id,
                               Cop(inc, [Cvar (VP.var id); Cconst_int (2, dbg)],
                                 dbg)),
                             Cifthenelse
                               (Cop(Ccmpi Ceq, [Cvar (VP.var id_prev); high],
                                  dbg),
                                dbg, Cexit (raise_num,[]),
                                dbg, Ctuple [],
                                dbg)))))
                      dbg,
                   dbg),
                 Ctuple [],
                 dbg))))
  | Uassign(id, exp) ->
      let dbg = Debuginfo.none in
      let cexp = transl env exp in
      begin match is_unboxed_id id env with
      | None ->
          return_unit dbg (Cassign(id, cexp))
      | Some (unboxed_id, bn) ->
          return_unit dbg (Cassign(unboxed_id, unbox_number dbg bn cexp))
      end
  | Uunreachable ->
      let dbg = Debuginfo.none in
      Cop(mk_load_mut Word_int, [Cconst_int (0, dbg)], dbg)

and transl_catch env nfail ids body handler dbg =
  let ids = List.map (fun (id, kind) -> (id, kind, ref No_result)) ids in
  (* Translate the body, and while doing so, collect the "unboxing type" for
     each argument.  *)
  let report args =
    List.iter2
      (fun (_id, kind, u) c ->
         let strict =
           match kind with
           | Pfloatval | Pboxedintval _ -> false
           | Pintval | Pgenval -> true
         in
         u := join_unboxed_number_kind ~strict !u
             (is_unboxed_number_cmm ~strict c)
      )
      ids args
  in
  let env_body = add_notify_catch nfail report env in
  let body = transl env_body body in
  let typ_of_bn = function
    | Boxed_float _ -> Cmm.typ_float
    | Boxed_integer (Pint64, _) when size_int = 4 -> [|Int;Int|]
    | Boxed_integer _ -> Cmm.typ_int
  in
  let new_env, rewrite, ids =
    List.fold_right
      (fun (id, _kind, u) (env, rewrite, ids) ->
         match !u with
         | No_unboxing | Boxed (_, true) | No_result ->
             env,
             (fun x -> x) :: rewrite,
             (id, Cmm.typ_val) :: ids
         | Boxed (bn, false) ->
             let unboxed_id = V.create_local (VP.name id) in
             add_unboxed_id (VP.var id) unboxed_id bn env,
             (unbox_number Debuginfo.none bn) :: rewrite,
             (VP.create unboxed_id, typ_of_bn bn) :: ids
      )
      ids (env, [], [])
  in
  if env == new_env then
    (* No unboxing *)
    ccatch (nfail, ids, body, transl env handler, dbg)
  else
    (* allocate new "nfail" to catch errors more easily *)
    let new_nfail = next_raise_count () in
    let body =
      (* Rewrite the body to unbox the call sites *)
      let rec aux e =
        match Cmm.map_shallow aux e with
        | Cexit (n, el) when n = nfail ->
            Cexit (new_nfail, List.map2 (fun f e -> f e) rewrite el)
        | c -> c
      in
      aux body
    in
    ccatch (new_nfail, ids, body, transl new_env handler, dbg)

and transl_make_array dbg env kind args =
  match kind with
  | Pgenarray ->
      Cop(Cextcall("caml_make_array", typ_val, true, None),
          [make_alloc dbg 0 (List.map (transl env) args)], dbg)
  | Paddrarray | Pintarray ->
      make_alloc dbg 0 (List.map (transl env) args)
  | Pfloatarray ->
      make_float_alloc dbg Obj.double_array_tag
                      (List.map (transl_unbox_float dbg env) args)

and transl_ccall env prim args dbg =
  let transl_arg native_repr arg =
    match native_repr with
    | Same_as_ocaml_repr -> transl env arg
    | Unboxed_float -> transl_unbox_float dbg env arg
    | Unboxed_integer bi -> transl_unbox_int dbg env bi arg
    | Untagged_int -> untag_int (transl env arg) dbg
  in
  let rec transl_args native_repr_args args =
    match native_repr_args, args with
    | [], args ->
        (* We don't require the two lists to be of the same length as
           [default_prim] always sets the arity to [0]. *)
        List.map (transl env) args
    | _, [] -> assert false
    | native_repr :: native_repr_args, arg :: args ->
        transl_arg native_repr arg :: transl_args native_repr_args args
  in
  let typ_res, wrap_result =
    match prim.prim_native_repr_res with
    | Same_as_ocaml_repr -> (typ_val, fun x -> x)
    | Unboxed_float -> (typ_float, box_float dbg)
    | Unboxed_integer Pint64 when size_int = 4 ->
        ([|Int; Int|], box_int dbg Pint64)
    | Unboxed_integer bi -> (typ_int, box_int dbg bi)
    | Untagged_int -> (typ_int, (fun i -> tag_int i dbg))
  in
  let args = transl_args prim.prim_native_repr_args args in
  wrap_result
    (Cop(Cextcall(Primitive.native_name prim,
                  typ_res, prim.prim_alloc, None), args, dbg))

and transl_prim_1 env p arg dbg =
  match p with
  (* Generic operations *)
    Popaque ->
      transl env arg
  (* Heap operations *)
  | Pfield(n, Pointer, Mutable) ->
      get_mut_field (transl env arg) (Cconst_int (n, dbg)) dbg
  | Pfield(n, _, _) ->
      get_field env (transl env arg) n dbg
  | Pfloatfield n ->
      let ptr = transl env arg in
      box_float dbg (floatfield n ptr dbg)
  | Pint_as_pointer ->
      int_as_pointer (transl env arg) dbg
  (* Exceptions *)
  | Praise rkind ->
      raise_prim rkind (transl env arg) dbg
  (* Integer operations *)
  | Pnegint ->
      negint (transl env arg) dbg
  | Poffsetint n ->
      offsetint n (transl env arg) dbg
  | Poffsetref n ->
      offsetref n (transl env arg) dbg
  (* Floating-point operations *)
  | Pfloatofint ->
      box_float dbg (Cop(Cfloatofint, [untag_int(transl env arg) dbg], dbg))
  | Pintoffloat ->
     tag_int(Cop(Cintoffloat, [transl_unbox_float dbg env arg], dbg)) dbg
  | Pnegfloat ->
      box_float dbg (Cop(Cnegf, [transl_unbox_float dbg env arg], dbg))
  | Pabsfloat ->
      box_float dbg (Cop(Cabsf, [transl_unbox_float dbg env arg], dbg))
  (* String operations *)
  | Pstringlength | Pbyteslength ->
      tag_int(string_length (transl env arg) dbg) dbg
  (* Array operations *)
  | Parraylength kind ->
      arraylength kind (transl env arg) dbg
  (* Boolean operations *)
  | Pnot ->
      transl_if env Then_false_else_true
        dbg arg
        dbg (Cconst_pointer (1, dbg))
        dbg (Cconst_pointer (3, dbg))
  (* Test integer/block *)
  | Pisint ->
      tag_int(Cop(Cand, [transl env arg; Cconst_int (1, dbg)], dbg)) dbg
  (* Boxed integers *)
  | Pbintofint bi ->
      box_int dbg bi (untag_int (transl env arg) dbg)
  | Pintofbint bi ->
      tag_int (transl_unbox_int dbg env bi arg) dbg
  | Pcvtbint(bi1, bi2) ->
      box_int dbg bi2 (transl_unbox_int dbg env bi1 arg)
  | Pnegbint bi ->
      box_int dbg bi
        (Cop(Csubi, [Cconst_int (0, dbg); transl_unbox_int dbg env bi arg],
          dbg))
  | Pbbswap bi ->
      box_int dbg bi (bbswap bi (transl_unbox_int dbg env bi arg) dbg)
  | Pbswap16 ->
<<<<<<< HEAD
      tag_int (bswap16 (untag_int (transl env arg) dbg) dbg) dbg
  | Ppoll ->
      Cop(Cpoll, [transl env arg], dbg)
  | Patomic_load {immediate_or_pointer} ->
      let ptr = transl env arg
      in
      ( match immediate_or_pointer with
        | Immediate ->
            Cop (Cload {memory_chunk=Word_int ;
                        mutability=Mutable ; is_atomic=true},
                 [ptr], dbg)
        | Pointer ->
            Cop (Cloadmut {is_atomic=true},
                 [ptr; Cconst_int (0, dbg)], dbg))
=======
      tag_int (bswap16 (ignore_high_bit_int (untag_int
        (transl env arg) dbg)) dbg) dbg
>>>>>>> f4b30f0a
  | (Pfield_computed | Psequand | Psequor
    | Prunstack | Pperform | Presume | Preperform
    | Patomic_exchange | Patomic_cas | Patomic_fetch_add
    | Paddint | Psubint | Pmulint | Pandint
    | Porint | Pxorint | Plslint | Plsrint | Pasrint
    | Paddfloat | Psubfloat | Pmulfloat | Pdivfloat
    | Pstringrefu | Pstringrefs | Pbytesrefu | Pbytessetu
    | Pbytesrefs | Pbytessets | Pisout | Pread_symbol _
    | Pmakeblock (_, _, _) | Psetfield (_, _, _) | Psetfield_computed (_, _)
    | Psetfloatfield (_, _) | Pduprecord (_, _) | Pccall _ | Pdivint _
    | Pmodint _ | Pintcomp _ | Pfloatcomp _ | Pmakearray (_, _)
    | Pduparray (_, _) | Parrayrefu _ | Parraysetu _
    | Parrayrefs _ | Parraysets _ | Paddbint _ | Psubbint _ | Pmulbint _
    | Pdivbint _ | Pmodbint _ | Pandbint _ | Porbint _ | Pxorbint _
    | Plslbint _ | Plsrbint _ | Pasrbint _ | Pbintcomp (_, _)
    | Pbigarrayref (_, _, _, _) | Pbigarrayset (_, _, _, _)
    | Pbigarraydim _ | Pstring_load _ | Pbytes_load _ | Pbytes_set _
    | Pbigstring_load _ | Pbigstring_set _)
    ->
      fatal_errorf "Cmmgen.transl_prim_1: %a"
        Printclambda_primitives.primitive p

and transl_prim_2 env p arg1 arg2 dbg =
  match p with
  (* Heap operations *)
  | Pfield_computed ->
      addr_array_ref (transl env arg1) (transl env arg2) dbg
  | Psetfield(n, ptr, init) ->
      setfield n ptr init (transl env arg1) (transl env arg2) dbg
  | Psetfloatfield (n, init) ->
      let ptr = transl env arg1 in
      let float_val = transl_unbox_float dbg env arg2 in
      setfloatfield n init ptr float_val dbg

  (* Boolean operations *)
  | Psequand ->
      let dbg' = Debuginfo.none in
      transl_sequand env Then_true_else_false
        dbg arg1
        dbg' arg2
        dbg (Cconst_pointer (3, dbg))
        dbg' (Cconst_pointer (1, dbg))
      (* let id = V.create_local "res1" in
      Clet(id, transl env arg1,
           Cifthenelse(test_bool dbg (Cvar id), transl env arg2, Cvar id)) *)
  | Psequor ->
      let dbg' = Debuginfo.none in
      transl_sequor env Then_true_else_false
        dbg arg1
        dbg' arg2
        dbg (Cconst_pointer (3, dbg))
        dbg' (Cconst_pointer (1, dbg))
  (* Integer operations *)
  | Paddint ->
      add_int_caml (transl env arg1) (transl env arg2) dbg
  | Psubint ->
      sub_int_caml (transl env arg1) (transl env arg2) dbg
  | Pmulint ->
      mul_int_caml (transl env arg1) (transl env arg2) dbg
  | Pdivint is_safe ->
      div_int_caml is_safe (transl env arg1) (transl env arg2) dbg
  | Pmodint is_safe ->
      mod_int_caml is_safe (transl env arg1) (transl env arg2) dbg
  | Pandint ->
      and_int_caml (transl env arg1) (transl env arg2) dbg
  | Porint ->
      or_int_caml (transl env arg1) (transl env arg2) dbg
  | Pxorint ->
      xor_int_caml (transl env arg1) (transl env arg2) dbg
  | Plslint ->
      lsl_int_caml (transl env arg1) (transl env arg2) dbg
  | Plsrint ->
      lsr_int_caml (transl env arg1) (transl env arg2) dbg
  | Pasrint ->
      asr_int_caml (transl env arg1) (transl env arg2) dbg
  | Pintcomp cmp ->
      int_comp_caml cmp (transl env arg1) (transl env arg2) dbg
  | Pisout ->
      transl_isout (transl env arg1) (transl env arg2) dbg
  (* Float operations *)
  | Paddfloat ->
      box_float dbg (Cop(Caddf,
                    [transl_unbox_float dbg env arg1;
                     transl_unbox_float dbg env arg2],
                    dbg))
  | Psubfloat ->
      box_float dbg (Cop(Csubf,
                    [transl_unbox_float dbg env arg1;
                     transl_unbox_float dbg env arg2],
                    dbg))
  | Pmulfloat ->
      box_float dbg (Cop(Cmulf,
                    [transl_unbox_float dbg env arg1;
                     transl_unbox_float dbg env arg2],
                    dbg))
  | Pdivfloat ->
      box_float dbg (Cop(Cdivf,
                    [transl_unbox_float dbg env arg1;
                     transl_unbox_float dbg env arg2],
                    dbg))
  | Pfloatcomp cmp ->
      tag_int(Cop(Ccmpf cmp,
                  [transl_unbox_float dbg env arg1;
                   transl_unbox_float dbg env arg2],
                  dbg)) dbg

  (* String operations *)
  | Pstringrefu | Pbytesrefu ->
      stringref_unsafe (transl env arg1) (transl env arg2) dbg
  | Pstringrefs | Pbytesrefs ->
      stringref_safe (transl env arg1) (transl env arg2) dbg
  | Pstring_load(size, unsafe) | Pbytes_load(size, unsafe) ->
      string_load size unsafe (transl env arg1) (transl env arg2) dbg
  | Pbigstring_load(size, unsafe) ->
      bigstring_load size unsafe (transl env arg1) (transl env arg2) dbg

  (* Array operations *)
  | Parrayrefu kind ->
      arrayref_unsafe kind (transl env arg1) (transl env arg2) dbg
  | Parrayrefs kind ->
      arrayref_safe kind (transl env arg1) (transl env arg2) dbg

  (* Boxed integers *)
  | Paddbint bi ->
      box_int dbg bi (Cop(Caddi,
                      [transl_unbox_int_low dbg env bi arg1;
                       transl_unbox_int_low dbg env bi arg2], dbg))
  | Psubbint bi ->
      box_int dbg bi (Cop(Csubi,
                      [transl_unbox_int_low dbg env bi arg1;
                       transl_unbox_int_low dbg env bi arg2], dbg))
  | Pmulbint bi ->
      box_int dbg bi (Cop(Cmuli,
                      [transl_unbox_int_low dbg env bi arg1;
                       transl_unbox_int_low dbg env bi arg2], dbg))
  | Pdivbint { size = bi; is_safe } ->
      box_int dbg bi (safe_div_bi is_safe
                      (transl_unbox_int dbg env bi arg1)
                      (transl_unbox_int dbg env bi arg2)
                      bi dbg)
  | Pmodbint { size = bi; is_safe } ->
      box_int dbg bi (safe_mod_bi is_safe
                      (transl_unbox_int dbg env bi arg1)
                      (transl_unbox_int dbg env bi arg2)
                      bi dbg)
  | Pandbint bi ->
      box_int dbg bi (Cop(Cand,
                     [transl_unbox_int_low dbg env bi arg1;
                      transl_unbox_int_low dbg env bi arg2], dbg))
  | Porbint bi ->
      box_int dbg bi (Cop(Cor,
                     [transl_unbox_int_low dbg env bi arg1;
                      transl_unbox_int_low dbg env bi arg2], dbg))
  | Pxorbint bi ->
      box_int dbg bi (Cop(Cxor,
                     [transl_unbox_int_low dbg env bi arg1;
                      transl_unbox_int_low dbg env bi arg2], dbg))
  | Plslbint bi ->
      box_int dbg bi (Cop(Clsl,
                     [transl_unbox_int_low dbg env bi arg1;
                      untag_int(transl env arg2) dbg], dbg))
  | Plsrbint bi ->
      box_int dbg bi (Cop(Clsr,
                     [make_unsigned_int bi (transl_unbox_int dbg env bi arg1)
                                        dbg;
                      untag_int(transl env arg2) dbg], dbg))
  | Pasrbint bi ->
      box_int dbg bi (Cop(Casr,
                     [transl_unbox_int dbg env bi arg1;
                      untag_int(transl env arg2) dbg], dbg))
  | Pbintcomp(bi, cmp) ->
      tag_int (Cop(Ccmpi cmp,
                     [transl_unbox_int dbg env bi arg1;
                      transl_unbox_int dbg env bi arg2], dbg)) dbg
  | Patomic_exchange ->
     Cop (Cextcall ("caml_atomic_exchange", typ_val, false, None),
          [transl env arg1; transl env arg2], dbg)
  | Patomic_fetch_add ->
     Cop (Cextcall ("caml_atomic_fetch_add", typ_int, false, None),
          [transl env arg1; transl env arg2], dbg)
  | Prunstack | Pperform | Presume | Preperform | Ppoll
  | Patomic_cas | Patomic_load _
  | Pnot | Pnegint | Pintoffloat | Pfloatofint | Pnegfloat
  | Pabsfloat | Pstringlength | Pbyteslength | Pbytessetu | Pbytessets
  | Pisint | Pbswap16 | Pint_as_pointer | Popaque | Pread_symbol _
  | Pmakeblock (_, _, _) | Pfield _ | Psetfield_computed (_, _) | Pfloatfield _
  | Pduprecord (_, _) | Pccall _ | Praise _ | Poffsetint _ | Poffsetref _
  | Pmakearray (_, _) | Pduparray (_, _) | Parraylength _ | Parraysetu _
  | Parraysets _ | Pbintofint _ | Pintofbint _ | Pcvtbint (_, _)
  | Pnegbint _ | Pbigarrayref (_, _, _, _) | Pbigarrayset (_, _, _, _)
  | Pbigarraydim _ | Pbytes_set _ | Pbigstring_set _ | Pbbswap _
    ->
      fatal_errorf "Cmmgen.transl_prim_2: %a"
        Printclambda_primitives.primitive p

and transl_prim_3 env p arg1 arg2 arg3 dbg =
  match p with
  (* Heap operations *)
  | Psetfield_computed(ptr, init) ->
      setfield_computed ptr init
        (transl env arg1) (transl env arg2) (transl env arg3) dbg
  (* String operations *)
  | Pbytessetu ->
      bytesset_unsafe
        (transl env arg1) (transl env arg2) (transl env arg3) dbg
  | Pbytessets ->
      bytesset_safe
        (transl env arg1) (transl env arg2) (transl env arg3) dbg

  (* Array operations *)
  | Parraysetu kind ->
      let newval =
        match kind with
        | Pfloatarray -> transl_unbox_float dbg env arg3
        | _ -> transl env arg3
      in
      arrayset_unsafe kind (transl env arg1) (transl env arg2) newval dbg
  | Parraysets kind ->
      let newval =
        match kind with
        | Pfloatarray -> transl_unbox_float dbg env arg3
        | _ -> transl env arg3
      in
      arrayset_safe kind (transl env arg1) (transl env arg2) newval dbg

  | Pbytes_set(size, unsafe) ->
      bytes_set size unsafe (transl env arg1) (transl env arg2)
        (transl_unbox_sized size dbg env arg3) dbg

  | Pbigstring_set(size, unsafe) ->
      bigstring_set size unsafe (transl env arg1) (transl env arg2)
        (transl_unbox_sized size dbg env arg3) dbg

  | Patomic_cas ->
     Cop (Cextcall ("caml_atomic_cas", typ_int, false, None),
          [transl env arg1; transl env arg2; transl env arg3], dbg)

  | Prunstack | Pperform | Presume | Preperform | Ppoll
  | Patomic_exchange | Patomic_fetch_add | Patomic_load _
  | Pfield_computed | Psequand | Psequor | Pnot | Pnegint | Paddint
  | Psubint | Pmulint | Pandint | Porint | Pxorint | Plslint | Plsrint | Pasrint
  | Pintoffloat | Pfloatofint | Pnegfloat | Pabsfloat | Paddfloat | Psubfloat
  | Pmulfloat | Pdivfloat | Pstringlength | Pstringrefu | Pstringrefs
  | Pbyteslength | Pbytesrefu | Pbytesrefs | Pisint | Pisout
  | Pbswap16 | Pint_as_pointer | Popaque | Pread_symbol _ | Pmakeblock (_, _, _)
  | Pfield _ | Psetfield (_, _, _) | Pfloatfield _ | Psetfloatfield (_, _)
  | Pduprecord (_, _) | Pccall _ | Praise _ | Pdivint _ | Pmodint _ | Pintcomp _
  | Poffsetint _ | Poffsetref _ | Pfloatcomp _ | Pmakearray (_, _)
  | Pduparray (_, _) | Parraylength _ | Parrayrefu _ | Parrayrefs _
  | Pbintofint _ | Pintofbint _ | Pcvtbint (_, _) | Pnegbint _ | Paddbint _
  | Psubbint _ | Pmulbint _ | Pdivbint _ | Pmodbint _ | Pandbint _ | Porbint _
  | Pxorbint _ | Plslbint _ | Plsrbint _ | Pasrbint _ | Pbintcomp (_, _)
  | Pbigarrayref (_, _, _, _) | Pbigarrayset (_, _, _, _) | Pbigarraydim _
  | Pstring_load _ | Pbytes_load _ | Pbigstring_load _ | Pbbswap _
    ->
      fatal_errorf "Cmmgen.transl_prim_3: %a"
        Printclambda_primitives.primitive p

and transl_unbox_float dbg env exp =
  unbox_float dbg (transl env exp)

and transl_unbox_int dbg env bi exp =
  unbox_int dbg bi (transl env exp)

(* transl_unbox_int, but may return garbage in upper bits *)
and transl_unbox_int_low dbg env bi e =
  let e = transl_unbox_int dbg env bi e in
  if bi = Pint32 then low_32 dbg e else e

and transl_unbox_sized size dbg env exp =
  match size with
  | Sixteen ->
     ignore_high_bit_int (untag_int (transl env exp) dbg)
  | Thirty_two -> transl_unbox_int dbg env Pint32 exp
  | Sixty_four -> transl_unbox_int dbg env Pint64 exp

and transl_let env str kind id exp body =
  let dbg = Debuginfo.none in
  let cexp = transl env exp in
  let unboxing =
    (* If [id] is a mutable variable (introduced to eliminate a local
       reference) and it contains a type of unboxable numbers, then
       force unboxing.  Indeed, if not boxed, each assignment to the variable
       might require some boxing, but such local references are often
       used in loops and we really want to avoid repeated boxing. *)
    match str, kind with
    | Mutable, Pfloatval ->
        Boxed (Boxed_float dbg, false)
    | Mutable, Pboxedintval bi ->
        Boxed (Boxed_integer (bi, dbg), false)
    | _, (Pfloatval | Pboxedintval _) ->
        (* It would be safe to always unbox in this case, but
           we do it only if this indeed allows us to get rid of
           some allocations in the bound expression. *)
        is_unboxed_number_cmm ~strict:false cexp
    | _, Pgenval ->
        (* Here we don't know statically that the bound expression
           evaluates to an unboxable number type.  We need to be stricter
           and ensure that all possible branches in the expression
           return a boxed value (of the same kind).  Indeed, with GADTs,
           different branches could return different types. *)
        is_unboxed_number_cmm ~strict:true cexp
    | _, Pintval ->
        No_unboxing
  in
  match unboxing with
  | No_unboxing | Boxed (_, true) | No_result ->
      (* N.B. [body] must still be traversed even if [exp] will never return:
         there may be constant closures inside that need lifting out. *)
      Clet(id, cexp, transl env body)
  | Boxed (boxed_number, _false) ->
      let unboxed_id = V.create_local (VP.name id) in
      Clet(VP.create unboxed_id, unbox_number dbg boxed_number cexp,
           transl (add_unboxed_id (VP.var id) unboxed_id boxed_number env) body)

and make_catch ncatch body handler dbg = match body with
| Cexit (nexit,[]) when nexit=ncatch -> handler
| _ ->  ccatch (ncatch, [], body, handler, dbg)

and is_shareable_cont exp =
  match exp with
  | Cexit (_,[]) -> true
  | _ -> false

and make_shareable_cont dbg mk exp =
  if is_shareable_cont exp then mk exp
  else begin
    let nfail = next_raise_count () in
    make_catch
      nfail
      (mk (Cexit (nfail,[])))
      exp
      dbg
  end

and transl_if env (approx : then_else)
      (dbg : Debuginfo.t) cond
      (then_dbg : Debuginfo.t) then_
      (else_dbg : Debuginfo.t) else_ =
  match cond with
  | Uconst (Uconst_ptr 0) -> else_
  | Uconst (Uconst_ptr 1) -> then_
  | Uifthenelse (arg1, arg2, Uconst (Uconst_ptr 0)) ->
      (* CR mshinwell: These Debuginfos will flow through from Clambda *)
      let inner_dbg = Debuginfo.none in
      let ifso_dbg = Debuginfo.none in
      transl_sequand env approx
        inner_dbg arg1
        ifso_dbg arg2
        then_dbg then_
        else_dbg else_
  | Uprim (Psequand, [arg1; arg2], inner_dbg) ->
      transl_sequand env approx
        inner_dbg arg1
        inner_dbg arg2
        then_dbg then_
        else_dbg else_
  | Uifthenelse (arg1, Uconst (Uconst_ptr 1), arg2) ->
      let inner_dbg = Debuginfo.none in
      let ifnot_dbg = Debuginfo.none in
      transl_sequor env approx
        inner_dbg arg1
        ifnot_dbg arg2
        then_dbg then_
        else_dbg else_
  | Uprim (Psequor, [arg1; arg2], inner_dbg) ->
      transl_sequor env approx
        inner_dbg arg1
        inner_dbg arg2
        then_dbg then_
        else_dbg else_
  | Uprim (Pnot, [arg], _dbg) ->
      transl_if env (invert_then_else approx)
        dbg arg
        else_dbg else_
        then_dbg then_
  | Uifthenelse (Uconst (Uconst_ptr 1), ifso, _) ->
      let ifso_dbg = Debuginfo.none in
      transl_if env approx
        ifso_dbg ifso
        then_dbg then_
        else_dbg else_
  | Uifthenelse (Uconst (Uconst_ptr 0), _, ifnot) ->
      let ifnot_dbg = Debuginfo.none in
      transl_if env approx
        ifnot_dbg ifnot
        then_dbg then_
        else_dbg else_
  | Uifthenelse (cond, ifso, ifnot) ->
      let inner_dbg = Debuginfo.none in
      let ifso_dbg = Debuginfo.none in
      let ifnot_dbg = Debuginfo.none in
      make_shareable_cont then_dbg
        (fun shareable_then ->
           make_shareable_cont else_dbg
             (fun shareable_else ->
                mk_if_then_else
                  inner_dbg (test_bool inner_dbg (transl env cond))
                  ifso_dbg (transl_if env approx
                    ifso_dbg ifso
                    then_dbg shareable_then
                    else_dbg shareable_else)
                  ifnot_dbg (transl_if env approx
                    ifnot_dbg ifnot
                    then_dbg shareable_then
                    else_dbg shareable_else))
             else_)
        then_
  | _ -> begin
      match approx with
      | Then_true_else_false ->
          transl env cond
      | Then_false_else_true ->
          mk_not dbg (transl env cond)
      | Unknown ->
          mk_if_then_else
            dbg (test_bool dbg (transl env cond))
            then_dbg then_
            else_dbg else_
    end

and transl_sequand env (approx : then_else)
      (arg1_dbg : Debuginfo.t) arg1
      (arg2_dbg : Debuginfo.t) arg2
      (then_dbg : Debuginfo.t) then_
      (else_dbg : Debuginfo.t) else_ =
  make_shareable_cont else_dbg
    (fun shareable_else ->
       transl_if env Unknown
         arg1_dbg arg1
         arg2_dbg (transl_if env approx
           arg2_dbg arg2
           then_dbg then_
           else_dbg shareable_else)
         else_dbg shareable_else)
    else_

and transl_sequor env (approx : then_else)
      (arg1_dbg : Debuginfo.t) arg1
      (arg2_dbg : Debuginfo.t) arg2
      (then_dbg : Debuginfo.t) then_
      (else_dbg : Debuginfo.t) else_ =
  make_shareable_cont then_dbg
    (fun shareable_then ->
       transl_if env Unknown
         arg1_dbg arg1
         then_dbg shareable_then
         arg2_dbg (transl_if env approx
           arg2_dbg arg2
           then_dbg shareable_then
           else_dbg else_))
    then_

(* This assumes that [arg] can be safely discarded if it is not used. *)
and transl_switch loc env arg index cases = match Array.length cases with
| 0 -> fatal_error "Cmmgen.transl_switch"
| 1 -> transl env cases.(0)
| _ ->
    let cases = Array.map (transl env) cases in
    transl_switch_clambda loc arg index cases

and transl_letrec env bindings cont =
  let dbg = Debuginfo.none in
  let bsz =
    List.map (fun (id, exp) -> (id, exp, expr_size V.empty exp))
      bindings
  in
  let op_alloc prim args =
    Cop(Cextcall(prim, typ_val, true, None), args, dbg) in
  let rec init_blocks = function
    | [] -> fill_nonrec bsz
    | (id, _exp, RHS_block sz) :: rem ->
        Clet(id, op_alloc "caml_alloc_dummy" [int_const dbg sz],
          init_blocks rem)
    | (id, _exp, RHS_infix { blocksize; offset}) :: rem ->
        Clet(id, op_alloc "caml_alloc_dummy_infix"
             [int_const dbg blocksize; int_const dbg offset],
             init_blocks rem)
    | (id, _exp, RHS_floatblock sz) :: rem ->
        Clet(id, op_alloc "caml_alloc_dummy_float" [int_const dbg sz],
          init_blocks rem)
    | (id, _exp, RHS_nonrec) :: rem ->
        Clet (id, Cconst_int (0, dbg), init_blocks rem)
  and fill_nonrec = function
    | [] -> fill_blocks bsz
    | (_id, _exp,
       (RHS_block _ | RHS_infix _ | RHS_floatblock _)) :: rem ->
        fill_nonrec rem
    | (id, exp, RHS_nonrec) :: rem ->
        Clet(id, transl env exp, fill_nonrec rem)
  and fill_blocks = function
    | [] -> cont
    | (id, exp, (RHS_block _ | RHS_infix _ | RHS_floatblock _)) :: rem ->
        let op =
          Cop(Cextcall("caml_update_dummy", typ_void, false, None),
              [Cvar (VP.var id); transl env exp], dbg) in
        Csequence(op, fill_blocks rem)
    | (_id, _exp, RHS_nonrec) :: rem ->
        fill_blocks rem
  in init_blocks bsz

(* Translate a function definition *)

let transl_function f =
  let body = f.body in
  let cmm_body =
    let env = create_env ~environment_param:f.env in
    if !Clflags.afl_instrument then
      Afl_instrument.instrument_function (transl env body) f.dbg
    else
      transl env body in
  let fun_codegen_options =
    if !Clflags.optimize_for_speed then
      []
    else
      [ Reduce_code_size ]
  in
  Cfunction {fun_name = f.label;
             fun_args = List.map (fun (id, _) -> (id, typ_val)) f.params;
             fun_body = cmm_body;
             fun_codegen_options;
             fun_dbg  = f.dbg}

(* Translate all function definitions *)

let rec transl_all_functions already_translated cont =
  match Cmmgen_state.next_function () with
  | None -> cont, already_translated
  | Some f ->
    let sym = f.label in
    if String.Set.mem sym already_translated then
      transl_all_functions already_translated cont
    else begin
      transl_all_functions
        (String.Set.add sym already_translated)
        ((f.dbg, transl_function f) :: cont)
    end

(* Emit constant blocks *)

let emit_constant_table symb elems =
  cdefine_symbol symb @
  elems

(* Emit all structured constants *)

let transl_clambda_constants (constants : Clambda.preallocated_constant list)
      cont =
  let c = ref cont in
  let emit_clambda_constant symbol global cst =
     let cst = emit_structured_constant (symbol, global) cst [] in
     c := (Cdata cst) :: !c
  in
  List.iter
    (fun { symbol; exported; definition = cst; provenance = _; } ->
       let global : Cmmgen_state.is_global =
         if exported then Global else Local
       in
       emit_clambda_constant symbol global cst)
    constants;
  !c

let emit_cmm_data_items_for_constants cont =
  let c = ref cont in
  String.Map.iter (fun symbol (cst : Cmmgen_state.constant) ->
      match cst with
      | Const_closure (global, fundecls, clos_vars) ->
          let cmm =
            emit_constant_closure (symbol, global) fundecls
              (List.fold_right emit_constant clos_vars []) []
          in
          c := (Cdata cmm) :: !c
      | Const_table (global, elems) ->
          c := (Cdata (emit_constant_table (symbol, global) elems)) :: !c)
    (Cmmgen_state.get_and_clear_constants ());
  Cdata (Cmmgen_state.get_and_clear_data_items ()) :: !c

let transl_all_functions cont =
  let rec aux already_translated cont translated_functions =
    if Cmmgen_state.no_more_functions ()
    then cont, translated_functions
    else
      let translated_functions, already_translated =
        transl_all_functions already_translated translated_functions
      in
      aux already_translated cont translated_functions
  in
  let cont, translated_functions =
    aux String.Set.empty cont []
  in
  let translated_functions =
    (* Sort functions according to source position *)
    List.map snd
      (List.sort (fun (dbg1, _) (dbg2, _) ->
           Debuginfo.compare dbg1 dbg2) translated_functions)
  in
  translated_functions @ cont

(* Translate a compilation unit *)

let compunit (ulam, preallocated_blocks, constants) =
  assert (Cmmgen_state.no_more_functions ());
  let dbg = Debuginfo.none in
  Cmmgen_state.set_structured_constants constants;
  let init_code =
    if !Clflags.afl_instrument then
      Afl_instrument.instrument_initialiser (transl empty_env ulam)
        (fun () -> dbg)
    else
      transl empty_env ulam in
  let c1 = [Cfunction {fun_name = Compilenv.make_symbol (Some "entry");
                       fun_args = [];
                       fun_body = init_code;
                       (* This function is often large and run only once.
                          Compilation time matter more than runtime.
                          See MPR#7630 *)
                       fun_codegen_options =
                         if Config.flambda then [
                           Reduce_code_size;
                           No_CSE;
                         ]
                         else [ Reduce_code_size ];
                       fun_dbg  = Debuginfo.none }] in
  let c2 = transl_clambda_constants constants c1 in
  let c3 = transl_all_functions c2 in
  Cmmgen_state.set_structured_constants [];
  let c4 = emit_preallocated_blocks preallocated_blocks c3 in
  emit_cmm_data_items_for_constants c4<|MERGE_RESOLUTION|>--- conflicted
+++ resolved
@@ -838,8 +838,8 @@
   | Pbbswap bi ->
       box_int dbg bi (bbswap bi (transl_unbox_int dbg env bi arg) dbg)
   | Pbswap16 ->
-<<<<<<< HEAD
-      tag_int (bswap16 (untag_int (transl env arg) dbg) dbg) dbg
+      tag_int (bswap16 (ignore_high_bit_int (untag_int
+        (transl env arg) dbg)) dbg) dbg
   | Ppoll ->
       Cop(Cpoll, [transl env arg], dbg)
   | Patomic_load {immediate_or_pointer} ->
@@ -853,10 +853,6 @@
         | Pointer ->
             Cop (Cloadmut {is_atomic=true},
                  [ptr; Cconst_int (0, dbg)], dbg))
-=======
-      tag_int (bswap16 (ignore_high_bit_int (untag_int
-        (transl env arg) dbg)) dbg) dbg
->>>>>>> f4b30f0a
   | (Pfield_computed | Psequand | Psequor
     | Prunstack | Pperform | Presume | Preperform
     | Patomic_exchange | Patomic_cas | Patomic_fetch_add
